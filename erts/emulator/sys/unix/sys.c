--- conflicted
+++ resolved
@@ -790,46 +790,6 @@
    return(max_files);
 }
 
-<<<<<<< HEAD
-=======
-static void block_signals(void)
-{
-#if !CHLDWTHR
-   sys_sigblock(SIGCHLD);
-#endif
-#ifndef ERTS_SMP
-   sys_sigblock(SIGINT);
-#ifndef ETHR_UNUSABLE_SIGUSRX
-   sys_sigblock(SIGUSR1);
-#endif /* #ifndef ETHR_UNUSABLE_SIGUSRX */
-#endif /* #ifndef ERTS_SMP */
-
-#ifdef ERTS_SYS_SUSPEND_SIGNAL
-   sys_sigblock(ERTS_SYS_SUSPEND_SIGNAL);
-#endif
-
-}
-
-static void unblock_signals(void)
-{
-    /* Update erl_child_setup.c if changed */
-#if !CHLDWTHR
-   sys_sigrelease(SIGCHLD);
-#endif
-#ifndef ERTS_SMP
-   sys_sigrelease(SIGINT);
-#ifndef ETHR_UNUSABLE_SIGUSRX
-   sys_sigrelease(SIGUSR1);
-#endif /* #ifndef ETHR_UNUSABLE_SIGUSRX */
-#endif /* #ifndef ERTS_SMP */
-
-#ifdef ERTS_SYS_SUSPEND_SIGNAL
-   sys_sigrelease(ERTS_SYS_SUSPEND_SIGNAL);
-#endif
-
-}
-
->>>>>>> 6cec93eb
 /************************** OS info *******************************/
 
 /* Used by erlang:info/1. */
