/*
 * %CopyrightBegin%
 * 
 * Copyright Ericsson AB 1996-2012. All Rights Reserved.
 * 
 * The contents of this file are subject to the Erlang Public License,
 * Version 1.1, (the "License"); you may not use this file except in
 * compliance with the License. You should have received a copy of the
 * Erlang Public License along with this software. If not, it can be
 * retrieved online at http://www.erlang.org/.
 * 
 * Software distributed under the License is distributed on an "AS IS"
 * basis, WITHOUT WARRANTY OF ANY KIND, either express or implied. See
 * the License for the specific language governing rights and limitations
 * under the License.
 * 
 * %CopyrightEnd%
 */
/**
 *
 *  File:     heart.c
 *  Purpose:  Portprogram for supervision of the Erlang emulator.
 *
 *  Synopsis: heart
 *
 *  SPAWNING FROM ERLANG
 *
 *  This program is started from Erlang as follows,
 *
 *      Port = open_port({spawn, 'heart'}, [{packet, 2}]),
 *
 *  ROLE OF THIS PORT PROGRAM
 *
 *  This program is started by the Erlang emulator. It  communicates
 *  with the emulator through file descriptor 0 (standard input).
 *
 *  MESSAGE FORMAT
 *
 *  All messages have the following format (a value in parentheses
 *  indicate field length in bytes),
 *
 *      {Length(2), Operation(1)}
 *
 *  START ACK
 *
 *  When this program has started it sends an START ACK message to Erlang.
 *
 *  HEART_BEATING
 *
 *  This program expects a heart beat messages. If it does not receive a 
 *  heart beat message from Erlang within heart_beat_timeout seconds, it 
 *  reboots the system. The variable heart_beat_timeout is exported (so
 *  that it can be set from the shell in VxWorks, as is the variable
 *  heart_beat_report_delay). When using Solaris, the system is rebooted
 *  by executing the command stored in the environment variable
 *  HEART_COMMAND.
 *
 *  BLOCKING DESCRIPTORS
 *
 *  All file descriptors in this program are blocking. This can lead
 *  to deadlocks. The emulator reads and writes are blocking.
 *
 *  STANDARD INPUT, OUTPUT AND ERROR
 *
 *  This program communicates with Erlang through the standard
 *  input and output file descriptors (0 and 1). These descriptors
 *  (and the standard error descriptor 2) must NOT be closed
 *  explicitely by this program at termination (in UNIX it is
 *  taken care of by the operating system itself).
 *
 *  END OF FILE
 *
 *  If a read from a file descriptor returns zero (0), it means
 *  that there is no process at the other end of the connection
 *  having the connection open for writing (end-of-file).
 *
 */

#ifdef HAVE_CONFIG_H
#  include "config.h"
#endif

#ifdef __WIN32__
#include <windows.h>
#include <io.h>
#include <fcntl.h>
#include <process.h>
#endif

/*
 * Implement time correction using times() call even on Linuxes 
 * that can simulate gethrtime with clock_gettime, no use implementing
 * a phony gethrtime in this file as the time questions are so infrequent.
 */

#include <stdio.h>
#include <stddef.h>
#include <stdlib.h>

#include <stdarg.h>

#include <string.h>
#include <time.h>
#include <errno.h>

#if !defined(__WIN32__)
#  include <sys/types.h>
#  include <netinet/in.h>
#  include <sys/time.h>
#  include <unistd.h>
#  include <signal.h>
#  if defined(CORRECT_USING_TIMES)
#    include <sys/times.h>
#    include <limits.h>
#  endif
#endif

#define HEART_COMMAND_ENV    "HEART_COMMAND"

#define MSG_HDR_SIZE        2
#define MSG_HDR_PLUS_OP_SIZE 3
#define MSG_BODY_SIZE      2048
#define MSG_TOTAL_SIZE     2050

unsigned char cmd[MSG_BODY_SIZE];

struct msg {
  unsigned short len;
  unsigned char op;
  unsigned char fill[MSG_BODY_SIZE]; /* one too many */
};

/* operations */
#define  HEART_ACK    1
#define  HEART_BEAT   2
#define  SHUT_DOWN    3
#define  SET_CMD      4
#define  CLEAR_CMD    5
#define  GET_CMD      6
#define  HEART_CMD    7


/*  Maybe interesting to change */

/* Times in seconds */
#define  HEART_BEAT_BOOT_DELAY       60  /* 1 minute */
#define  SELECT_TIMEOUT               5  /* Every 5 seconds we reset the
					    watchdog timer */

/* heart_beat_timeout is the maximum gap in seconds between two
   consecutive heart beat messages from Erlang, and HEART_BEAT_BOOT_DELAY
   is the the extra delay that wd_keeper allows for, to give heart a
   chance to reboot in the "normal" way before the hardware watchdog
   enters the scene. heart_beat_report_delay is the time allowed for reporting
   before rebooting under VxWorks. */

int heart_beat_timeout = 60;
int heart_beat_report_delay = 30;
int heart_beat_boot_delay = HEART_BEAT_BOOT_DELAY;
/* All current platforms have a process identifier that
   fits in an unsigned long and where 0 is an impossible or invalid value */
unsigned long heart_beat_kill_pid = 0;

#define VW_WD_TIMEOUT (heart_beat_timeout+heart_beat_report_delay+heart_beat_boot_delay)
#define SOL_WD_TIMEOUT (heart_beat_timeout+heart_beat_boot_delay)

/* reasons for reboot */
#define  R_TIMEOUT          1
#define  R_CLOSED           2
#define  R_ERROR            3
#define  R_SHUT_DOWN        4


/*  macros */

#define  NULLFDS  ((fd_set *) NULL)
#define  NULLTV   ((struct timeval *) NULL)

/*  prototypes */

static int message_loop(int,int);
static void do_terminate(int);
static int notify_ack(int);
static int heart_cmd_reply(int, char *);
static int write_message(int, struct msg *);
static int read_message(int, struct msg *);
static int read_skip(int, char *, int, int);
static int read_fill(int, char *, int);
static void print_error(const char *,...);
static void debugf(const char *,...);
static void init_timestamp(void);
static time_t timestamp(time_t *);

#ifdef __WIN32__
static BOOL enable_privilege(void);
static BOOL do_shutdown(int);
static void print_last_error(void);
static HANDLE start_reader_thread(void);
static DWORD WINAPI reader(LPVOID);
static int test_win95(void);
#define read _read
#define write _write
#endif

/*  static variables */

static char program_name[256];
static int erlin_fd = 0, erlout_fd = 1; /* std in and out */
static int debug_on = 0;
#ifdef __WIN32__
static HANDLE hreader_thread;
static HANDLE hevent_dataready;
static struct msg m, *mp = &m;
static int   tlen;			/* total message length */
static FILE* conh;

#endif

static int
is_env_set(char *key)
{
#ifdef __WIN32__
    char buf[1];
    DWORD sz = (DWORD) sizeof(buf);
    SetLastError(0);
    sz = GetEnvironmentVariable((LPCTSTR) key, (LPTSTR) buf, sz);
    return sz || GetLastError() != ERROR_ENVVAR_NOT_FOUND; 
#else
    return getenv(key) != NULL;
#endif
}

static char *
get_env(char *key)
{
#ifdef __WIN32__
    DWORD size = 32;
    char *value = NULL;
    while (1) {
	DWORD nsz;
	if (value)
	    free(value);
	value = malloc(size);
	if (!value) {
	    print_error("Failed to allocate memory. Terminating...");
	    exit(1);
	}
	SetLastError(0);
	nsz = GetEnvironmentVariable((LPCTSTR) key, (LPTSTR) value, size);
	if (nsz == 0 && GetLastError() == ERROR_ENVVAR_NOT_FOUND) {
	    free(value);
	    return NULL;
	}
	if (nsz <= size)
	    return value;
	size = nsz;
    }
#else
    return getenv(key);
#endif
}

static void
free_env_val(char *value)
{
#ifdef __WIN32__
    if (value)
	free(value);
#endif
}

/*
 *  main
 */
static void get_arguments(int argc, char** argv) {
    int i = 1;
    int h;
    int w;
    unsigned long p;

    while (i < argc) {
	switch (argv[i][0]) {
	case '-':
	    switch (argv[i][1]) {
	    case 'h':
		if (strcmp(argv[i], "-ht") == 0) 
		    if (sscanf(argv[i+1],"%i",&h) ==1)
			if ((h > 10) && (h <= 65535)) {
			    heart_beat_timeout = h;
			    fprintf(stderr,"heart_beat_timeout = %d\n",h);
			    i++;
			}
		break;
	    case 'w':
		if (strcmp(argv[i], "-wt") == 0)
		    if (sscanf(argv[i+1],"%i",&w) ==1)
			if ((w > 10) && (w <= 65535)) {
			    heart_beat_boot_delay = w;
			    fprintf(stderr,"heart_beat_boot_delay = %d\n",w);
			    i++;
			}
		break;
	    case 'p':
		if (strcmp(argv[i], "-pid") == 0)
		    if (sscanf(argv[i+1],"%lu",&p) ==1){
			heart_beat_kill_pid = p;
			fprintf(stderr,"heart_beat_kill_pid = %lu\n",p);
			i++;
		    }
		break;
#ifdef __WIN32__
	    case 's':
		if (strcmp(argv[i], "-shutdown") == 0){
		    do_shutdown(1);
		    exit(0);
		}
		break;
#endif
	    default:
		;
	    }
	    break;
	default:
	    ;
	}
	i++;
    }
    debugf("arguments -ht %d -wt %d -pid %lu\n",h,w,p);
}

int
main(int argc, char **argv)
{
    get_arguments(argc,argv);
    if (is_env_set("HEART_DEBUG"))
	debug_on=1;
#ifdef __WIN32__
    if (debug_on) {
	if(!is_env_set("ERLSRV_SERVICE_NAME")) {
	    /* this redirects stderr to a separate console (for debugging purposes)*/
	    erlin_fd = _dup(0);
	    erlout_fd = _dup(1);
	    AllocConsole();
	    conh = freopen("CONOUT$","w",stderr);
	    if (conh != NULL)
		fprintf(conh,"console alloced\n");
	}
	debugf("stderr\n");
    }
    _setmode(erlin_fd,_O_BINARY);
    _setmode(erlout_fd,_O_BINARY);
#endif
    strncpy(program_name, argv[0], sizeof(program_name));
    program_name[sizeof(program_name)-1] = '\0';
    notify_ack(erlout_fd);
    cmd[0] = '\0';
    do_terminate(message_loop(erlin_fd,erlout_fd));
    return 0;
}

/*
 * message loop
 */
static int
message_loop(erlin_fd, erlout_fd)
     int   erlin_fd, erlout_fd;
{
  int   i;
  time_t now, last_received;
#ifdef __WIN32__
  DWORD wresult;
#else
  fd_set read_fds;
  int   max_fd;
  struct timeval timeout;
  int   tlen;			/* total message length */
  struct msg m, *mp = &m;
#endif
  
  init_timestamp();
  timestamp(&now);
  last_received = now;
#ifdef __WIN32__
  hevent_dataready = CreateEvent(NULL,FALSE,FALSE,NULL);
  hreader_thread = start_reader_thread();
#else
  max_fd = erlin_fd;
#endif

  while (1) {
#ifdef __WIN32__
	wresult = WaitForSingleObject(hevent_dataready,SELECT_TIMEOUT*1000+ 2);
	if (wresult == WAIT_FAILED) {
		print_last_error();
		return R_ERROR;
	}

	if (wresult == WAIT_TIMEOUT) {
		debugf("wait timed out\n");
		i = 0;
	} else {
		debugf("wait ok\n");
		i = 1;
	}
#else
    FD_ZERO(&read_fds);         /* ZERO on each turn */
    FD_SET(erlin_fd, &read_fds);
    timeout.tv_sec = SELECT_TIMEOUT;  /* On Linux timeout is modified 
					 by select */
    timeout.tv_usec = 0;
    if ((i = select(max_fd + 1, &read_fds, NULLFDS, NULLFDS, &timeout)) < 0) {
      print_error("error in select.");
      return R_ERROR;
    }
#endif
    /*
     * Maybe heart beat time-out
     * If we havn't got anything in 60 seconds we reboot, even if we may
     * have got something in the last 5 seconds. We may end up here if
     * the system clock is adjusted with more than 55 seconds, but we
     * regard this as en error and reboot anyway.
     */
    timestamp(&now);
    if (now > last_received + heart_beat_timeout) {
	print_error("heart-beat time-out, no activity for %lu seconds", 
		    (unsigned long) (now - last_received));
		return R_TIMEOUT;
    }
    /*
     * Do not check fd-bits if select timeout
     */
    if (i == 0) {
      continue;
    }
    /*
     * Message from ERLANG
     */
#ifdef __WIN32__
	if (wresult == WAIT_OBJECT_0) {
		if (tlen < 0) {
#else
    if (FD_ISSET(erlin_fd, &read_fds)) {
		if ((tlen = read_message(erlin_fd, mp)) < 0) {
#endif
			print_error("error in read_message.");
			return R_ERROR;
		}
		if ((tlen > MSG_HDR_SIZE) && (tlen <= MSG_TOTAL_SIZE)) {
			switch (mp->op) {
			case HEART_BEAT:
				timestamp(&last_received);
#ifdef USE_WATCHDOG
				/* reset the hardware watchdog timer */
				wd_reset();
#endif
				break;
			case SHUT_DOWN:
				return R_SHUT_DOWN;
			case SET_CMD:
				/* override the HEART_COMMAND_ENV command */
			        memcpy(&cmd, &(mp->fill[0]), 
				       tlen-MSG_HDR_PLUS_OP_SIZE);
			        cmd[tlen-MSG_HDR_PLUS_OP_SIZE] = '\0';
			        notify_ack(erlout_fd);
			        break;
			case CLEAR_CMD:
				/* use the HEART_COMMAND_ENV command */
				cmd[0] = '\0';
				notify_ack(erlout_fd);
				break;
			case GET_CMD:
				/* send back command string */
			        {
				    char *env = NULL;
				    char *command
					= (cmd[0]
					   ? (char *)cmd
					   : (env = get_env(HEART_COMMAND_ENV)));
				    /* Not set and not in env  return "" */
				    if (!command) command = "";
				    heart_cmd_reply(erlout_fd, command);
				    free_env_val(env);
				}
			        break;
			default:
				/* ignore all other messages */
				break;
			}
		} else if (tlen == 0) {
		/* Erlang has closed its end */
		print_error("Erlang has closed.");
		return R_CLOSED;
    }
		/* Junk erroneous messages */
    }
  }
}

#if defined(__WIN32__)
static void 
kill_old_erlang(void){
    HANDLE erlh;
    DWORD exit_code;
    if(heart_beat_kill_pid != 0){
	if((erlh = OpenProcess(PROCESS_TERMINATE | 
			       SYNCHRONIZE | 
			       PROCESS_QUERY_INFORMATION ,
			       FALSE,
			       (DWORD) heart_beat_kill_pid)) == NULL){
	    return;
	}
	if(!TerminateProcess(erlh, 1)){
	    CloseHandle(erlh);
	    return;
	}
	if(WaitForSingleObject(erlh,5000) != WAIT_OBJECT_0){
	    print_error("Old process did not die, "
			"WaitForSingleObject timed out.");
	    CloseHandle(erlh);
	    return;
	}
	if(!GetExitCodeProcess(erlh, &exit_code)){
	    print_error("Old process did not die, "
			"GetExitCodeProcess failed.");
	}
	CloseHandle(erlh);
    }
}
#else
static void 
kill_old_erlang(void){
    pid_t pid;
    int i;
    int res;
    if(heart_beat_kill_pid != 0){
	pid = (pid_t) heart_beat_kill_pid;
	res = kill(pid,SIGKILL);
	for(i=0; i < 5 && res == 0; ++i){
	    sleep(1);
	    res = kill(pid,SIGKILL);
	}
	if(errno != ESRCH){
	    print_error("Unable to kill old process, "
			"kill failed (tried multiple times).");
	}
    }
}
#endif

#ifdef __WIN32__
void win_system(char *command)
{
    char *comspec;
    char * cmdbuff;
    char * extra = " /C ";
    char *env;
    STARTUPINFO start;
    SECURITY_ATTRIBUTES attr;
    PROCESS_INFORMATION info;

    if (!debug_on || test_win95()) {
	system(command);
	return;
    }
    comspec = env = get_env("COMSPEC");
    if (!comspec)
	comspec = "CMD.EXE";
    cmdbuff = malloc(strlen(command) + strlen(comspec) + strlen(extra) + 1);
    if (!cmdbuff) {
	print_error("Failed to allocate memory. Terminating...");
	exit(1);
    }
    strcpy(cmdbuff, comspec);
    strcat(cmdbuff, extra);
    strcat(cmdbuff, command);
    free_env_val(env);

    debugf("running \"%s\"\r\n", cmdbuff);

    memset (&start, 0, sizeof (start));
    start.cb = sizeof (start);
    start.dwFlags = STARTF_USESHOWWINDOW | STARTF_USESTDHANDLES;
    start.wShowWindow = SW_HIDE;
    start.hStdInput = GetStdHandle(STD_INPUT_HANDLE);
    start.hStdOutput = GetStdHandle(STD_ERROR_HANDLE);
    start.hStdError = GetStdHandle(STD_ERROR_HANDLE);

    attr.nLength = sizeof(attr);
    attr.lpSecurityDescriptor = NULL;
    attr.bInheritHandle = TRUE;

    fflush(stderr);

    if (!CreateProcess(NULL,
		       cmdbuff,
		       &attr,
		       NULL,
		       TRUE,
		       0,
		       NULL,
		       NULL,
		       &start,
		       &info)) {
	debugf("Could not create process for the command %s.\r\n", cmdbuff);
    }
    WaitForSingleObject(info.hProcess,INFINITE);
    free(cmdbuff);
}
#endif /* defined(__WIN32__) */

/*
 * do_terminate
 */
static void 
do_terminate(reason)
  int reason;
{
  /*
    When we get here, we have HEART_BEAT_BOOT_DELAY secs to finish
    (plus heart_beat_report_delay if under VxWorks), so we don't need
    to call wd_reset().
    */
  
  switch (reason) {
  case R_SHUT_DOWN:
    break;
  case R_TIMEOUT:
  case R_ERROR:
  case R_CLOSED:
  default:
#if defined(__WIN32__)
    {
      if(!cmd[0]) {
	char *command = get_env(HEART_COMMAND_ENV);
	if(!command)
	  print_error("Would reboot. Terminating.");
	else {
	  kill_old_erlang();
	  /* High prio combined with system() works badly indeed... */
	  SetPriorityClass(GetCurrentProcess(), NORMAL_PRIORITY_CLASS);
	  win_system(command);
	  print_error("Executed \"%s\". Terminating.",command);
	}
	free_env_val(command);
      }
      else {
	kill_old_erlang();
	/* High prio combined with system() works badly indeed... */
	SetPriorityClass(GetCurrentProcess(), NORMAL_PRIORITY_CLASS);
	win_system(&cmd[0]);
	print_error("Executed \"%s\". Terminating.",cmd);
      }
    }

#else
    {
      if(!cmd[0]) {
	char *command = get_env(HEART_COMMAND_ENV);
	if(!command)
	  print_error("Would reboot. Terminating.");
	else {
	  kill_old_erlang();
	  /* suppress gcc warning with 'if' */
	  if(system(command));
	  print_error("Executed \"%s\". Terminating.",command);
	}
	free_env_val(command);
      }
      else {
	kill_old_erlang();
	/* suppress gcc warning with 'if' */
	if(system((char*)&cmd[0]));
	print_error("Executed \"%s\". Terminating.",cmd);
      }
    }
    break;
#endif
  } /* switch(reason) */
}

/*
 * notify_ack
 *
 * Sends an HEART_ACK.
 */
static int
notify_ack(fd)
  int   fd;
{
  struct msg m;
  
  m.op = HEART_ACK;
  m.len = htons(1);
  return write_message(fd, &m);
}


/*
 * send back current command
 *
 * Sends an HEART_CMD.
 */
static int
heart_cmd_reply(int fd, char *s)
{
  struct msg m;
  int len = strlen(s);

  /* if s >= MSG_BODY_SIZE, return a write
   * failure immediately.
   */
  if (len >= sizeof(m.fill))
      return -1;

  m.op = HEART_CMD;
  m.len = htons(len + 1);	/* Include Op */
  strcpy((char*)m.fill, s);

  return write_message(fd, &m);
}


/*
 *  write_message
 *
 *  Writes a message to a blocking file descriptor. Returns the total
 *  size of the message written (always > 0), or -1 if error.
 *
 *  A message which is too short or too long, is not written. The return
 *  value is then MSG_HDR_SIZE (2), as if the message had been written.
 *  Is this really necessary? Can't we assume that the length is ok?
 *  FIXME.
 */
static int
write_message(fd, mp)
  int   fd;
  struct msg *mp;
{
  int   len;
  char* tmp;

  tmp = (char*) &(mp->len);
  len = (*tmp * 256) + *(tmp+1); 
  if ((len == 0) || (len > MSG_BODY_SIZE)) {
    return MSG_HDR_SIZE;
  }				/* cc68k wants (char *) */
  if (write(fd, (char *) mp, len + MSG_HDR_SIZE) != len + MSG_HDR_SIZE) {
    return -1;
  }
  return len + MSG_HDR_SIZE;
}

/*
 *  read_message
 *
 *  Reads a message from a blocking file descriptor. Returns the total
 *  size of the message read (> 0), 0 if eof, and < 0 if error.
 *
 *  Note: The return value MSG_HDR_SIZE means a message of total size
 *  MSG_HDR_SIZE, i.e. without even an operation field.
 *
 *  If the size of the message is larger than MSG_TOTAL_SIZE, the total
 *  number of bytes read is returned, but the buffer contains a truncated
 *  message.
 */
static int
read_message(fd, mp)
  int   fd;
  struct msg *mp;
{
  int   rlen, i;
  unsigned char* tmp;

  if ((i = read_fill(fd, (char *) mp, MSG_HDR_SIZE)) != MSG_HDR_SIZE) {
    /* < 0 is an error; = 0 is eof */
    return i;
  }

  tmp = (unsigned char*) &(mp->len);
  rlen = (*tmp * 256) + *(tmp+1);
  if (rlen == 0) {
    return MSG_HDR_SIZE;
  }
  if (rlen > MSG_BODY_SIZE) {
    if ((i = read_skip(fd, (((char *) mp) + MSG_HDR_SIZE),
		       MSG_BODY_SIZE, rlen)) != rlen) {
      return i;
    } else {
      return rlen + MSG_HDR_SIZE;
    }
  }
  if ((i = read_fill(fd, ((char *) mp + MSG_HDR_SIZE), rlen)) != rlen) {
    return i;
  }
  return rlen + MSG_HDR_SIZE;
}

/*
 *  read_fill
 *
 *  Reads len bytes into buf from a blocking fd. Returns total number of
 *  bytes read (i.e. len) , 0 if eof, or < 0 if error. len must be > 0.
 */
static int
read_fill(fd, buf, len)
  int   fd, len;
  char *buf;
{
  int   i, got = 0;

  do {
    if ((i = read(fd, buf + got, len - got)) <= 0) {
      return i;
    }
    got += i;
  } while (got < len);
  return len;
}

/*
 *  read_skip
 *
 *  Reads len bytes into buf from a blocking fd, but puts not more than
 *  maxlen bytes in buf. Returns total number of bytes read ( > 0),
 *  0 if eof, or < 0 if error. len > maxlen > 0 must hold.
 */
static int
read_skip(fd, buf, maxlen, len)
  int   fd, maxlen, len;
  char *buf;
{
  int   i, got = 0;
  char  c;

  if ((i = read_fill(fd, buf, maxlen)) <= 0) {
    return i;
  }
  do {
    if ((i = read(fd, &c, 1)) <= 0) {
      return i;
    }
    got += i;
  } while (got < len - maxlen);
  return len;
}

/*
 *  print_error
 */
static void
print_error(const char *format,...)
{
  va_list args;
  time_t now;
  char *timestr;

  va_start(args, format);
  time(&now);
  timestr = ctime(&now);
  fprintf(stderr, "%s: %.*s: ", program_name, (int) strlen(timestr)-1, timestr);
  vfprintf(stderr, format, args);
  va_end(args);
  fprintf(stderr, "\r\n");
}

static void
debugf(const char *format,...)
{
  va_list args;

  if (!debug_on) return;
  va_start(args, format);
  fprintf(stderr, "Heart: ");
  vfprintf(stderr, format, args);
  va_end(args);
  fprintf(stderr, "\r\n");
}

#ifdef __WIN32__
void print_last_error() {
	LPVOID lpMsgBuf;
	FormatMessage( 
		FORMAT_MESSAGE_ALLOCATE_BUFFER | FORMAT_MESSAGE_FROM_SYSTEM,
		NULL,
		GetLastError(),
		MAKELANGID(LANG_NEUTRAL, SUBLANG_DEFAULT), /* Default language */
		(LPTSTR) &lpMsgBuf,
		0,
		NULL 
	);

	/* Display the string.*/
	fprintf(stderr,"GetLastError:%s\n",lpMsgBuf);

	/* Free the buffer. */
	LocalFree( lpMsgBuf );
}

static int test_win95(void)
{
    OSVERSIONINFO osinfo;
    osinfo.dwOSVersionInfoSize=sizeof(OSVERSIONINFO);
    GetVersionEx(&osinfo);
    if (osinfo.dwPlatformId == VER_PLATFORM_WIN32_WINDOWS) 
	return 1;
    else
	return 0;
}

static BOOL enable_privilege() {
	HANDLE ProcessHandle;
	DWORD DesiredAccess = TOKEN_ADJUST_PRIVILEGES;
	HANDLE TokenHandle;
	TOKEN_PRIVILEGES Tpriv;
	LUID luid;
	ProcessHandle = GetCurrentProcess();
	OpenProcessToken(ProcessHandle, DesiredAccess, &TokenHandle);
	LookupPrivilegeValue(0,SE_SHUTDOWN_NAME,&luid);
	Tpriv.PrivilegeCount = 1;
	Tpriv.Privileges[0].Luid = luid;
	Tpriv.Privileges[0].Attributes = SE_PRIVILEGE_ENABLED;
	return AdjustTokenPrivileges(TokenHandle,FALSE,&Tpriv,0,0,0);
}

static BOOL do_shutdown(int really_shutdown) {
    if (test_win95()) {
    	if (ExitWindowsEx(EWX_REBOOT,0)) {
		return TRUE;
	} else {
		print_last_error();
		return FALSE;
	}
    } else {
	enable_privilege();
	if (really_shutdown) {
	    if (InitiateSystemShutdown(NULL,"shutdown by HEART",10,TRUE,TRUE))
		return TRUE;
	} else if (InitiateSystemShutdown(NULL,
					  "shutdown by HEART\n"
					  "will be interrupted",
					  30,TRUE,TRUE)) {
	    AbortSystemShutdown(NULL);
	    return TRUE;
	}
	return FALSE;
    }
}

DWORD WINAPI reader(LPVOID lpvParam) {

	while (1) {
		debugf("reader is reading\n");
		tlen = read_message(erlin_fd, mp);
		debugf("reader setting event\n");
		SetEvent(hevent_dataready);
		if(tlen == 0)
		    break;
	}
	return 0;
}

HANDLE start_reader_thread(void) {
	DWORD tid;
	HANDLE thandle;
	if ((thandle = (HANDLE) 
	     _beginthreadex(NULL,0,reader,NULL,0,&tid)) == NULL) {
		print_last_error();
		exit(1);
	}
	return thandle;
}
#endif

#if defined(__WIN32__)

#  define TICK_MASK 0x7FFFFFFFUL

void init_timestamp(void)
{
}

time_t timestamp(time_t *res)
{
    static time_t extra = 0;
    static unsigned last_ticks = 0;
    unsigned this_ticks;
    time_t r;

    this_ticks = GetTickCount() & TICK_MASK;

    if (this_ticks < last_ticks) {
	extra += (time_t) ((TICK_MASK + 1) / 1000);
    }

    last_ticks = this_ticks;

    r = ((time_t) (this_ticks / 1000)) + extra;

    if (res != NULL)
	*res = r;
    return r;
}

<<<<<<< HEAD
#elif defined(HAVE_GETHRTIME) 
=======
#elif defined(VXWORKS)

static WDOG_ID watchdog_id;
static volatile unsigned elapsed;
static WIND_TCB *this_task;
/* A simple variable is enough to lock the time update, as the
   watchdog is run at interrupt level and never preempted. */
static volatile int lock_time; 

static void my_delete_hook(WIND_TCB *tcb) 
{ 
    if (tcb == this_task) {
	wdDelete(watchdog_id);
	watchdog_id = NULL;
	taskDeleteHookDelete((FUNCPTR) &my_delete_hook);
    }
}

static void my_wd_routine(int count)
{
    if (watchdog_id != NULL) {
	++count;
	if (!lock_time) {
	    elapsed += count;
	    count = 0;
	}
	wdStart(watchdog_id, sysClkRateGet(), 
		(FUNCPTR) &my_wd_routine, count);
    }
}

void init_timestamp(void)
{
    lock_time = 0;
    elapsed = 0;
    watchdog_id = wdCreate();
    this_task = (WIND_TCB *) taskIdSelf();
    taskDeleteHookAdd((FUNCPTR) &my_delete_hook);
    wdStart(watchdog_id, sysClkRateGet(), 
	    (FUNCPTR) &my_wd_routine, 0);
}

time_t timestamp(time_t *res)
{
    time_t r;
    ++lock_time;
    r = (time_t) elapsed;
    --lock_time;
    if (res != NULL)
	*res = r;
    return r;
}
   
#elif defined(HAVE_GETHRTIME)  || defined(GETHRTIME_WITH_CLOCK_GETTIME)

#if defined(GETHRTIME_WITH_CLOCK_GETTIME)
typedef long long SysHrTime;

SysHrTime sys_gethrtime(void);

SysHrTime sys_gethrtime(void)
{
    struct timespec ts;
    long long result;
    if (clock_gettime(CLOCK_MONOTONIC,&ts) != 0) {
	print_error("Fatal, could not get clock_monotonic value, terminating! "
		    "errno = %d\n", errno);
	exit(1);
    }
    result = ((long long) ts.tv_sec) * 1000000000LL + 
	((long long) ts.tv_nsec);
    return (SysHrTime) result;
}
#else
typedef hrtime_t SysHrTime;
#define sys_gethrtime() gethrtime()
#endif

>>>>>>> 2a017b47

void init_timestamp(void)
{
}

time_t timestamp(time_t *res)
{
    SysHrTime ht = sys_gethrtime();
    time_t r = (time_t) (ht / 1000000000);
    if (res != NULL)
	*res = r;
    return r;
}

#elif defined(CORRECT_USING_TIMES)

#  ifdef NO_SYSCONF
#    include <sys/param.h>
#    define TICKS_PER_SEC()	HZ
#  else
#    define TICKS_PER_SEC()	sysconf(_SC_CLK_TCK)
#  endif

#  define TICK_MASK 0x7FFFFFFFUL

static unsigned tps;

void init_timestamp(void)
{
    tps = TICKS_PER_SEC();
}

time_t timestamp(time_t *res)
{
    static time_t extra = 0;
    static clock_t last_ticks = 0;
    clock_t this_ticks;
    struct tms dummy;
    time_t r;

    this_ticks = (times(&dummy) & TICK_MASK);

    if (this_ticks < last_ticks) {
	extra += (time_t) ((TICK_MASK + 1) / tps);
    }

    last_ticks = this_ticks;

    r = ((time_t) (this_ticks / tps)) + extra;

    if (res != NULL)
	*res = r;
    return r;
}

#else

void init_timestamp(void)
{
}

time_t timestamp(time_t *res)
{
    return time(res);
}

#endif<|MERGE_RESOLUTION|>--- conflicted
+++ resolved
@@ -1001,62 +1001,6 @@
     return r;
 }
 
-<<<<<<< HEAD
-#elif defined(HAVE_GETHRTIME) 
-=======
-#elif defined(VXWORKS)
-
-static WDOG_ID watchdog_id;
-static volatile unsigned elapsed;
-static WIND_TCB *this_task;
-/* A simple variable is enough to lock the time update, as the
-   watchdog is run at interrupt level and never preempted. */
-static volatile int lock_time; 
-
-static void my_delete_hook(WIND_TCB *tcb) 
-{ 
-    if (tcb == this_task) {
-	wdDelete(watchdog_id);
-	watchdog_id = NULL;
-	taskDeleteHookDelete((FUNCPTR) &my_delete_hook);
-    }
-}
-
-static void my_wd_routine(int count)
-{
-    if (watchdog_id != NULL) {
-	++count;
-	if (!lock_time) {
-	    elapsed += count;
-	    count = 0;
-	}
-	wdStart(watchdog_id, sysClkRateGet(), 
-		(FUNCPTR) &my_wd_routine, count);
-    }
-}
-
-void init_timestamp(void)
-{
-    lock_time = 0;
-    elapsed = 0;
-    watchdog_id = wdCreate();
-    this_task = (WIND_TCB *) taskIdSelf();
-    taskDeleteHookAdd((FUNCPTR) &my_delete_hook);
-    wdStart(watchdog_id, sysClkRateGet(), 
-	    (FUNCPTR) &my_wd_routine, 0);
-}
-
-time_t timestamp(time_t *res)
-{
-    time_t r;
-    ++lock_time;
-    r = (time_t) elapsed;
-    --lock_time;
-    if (res != NULL)
-	*res = r;
-    return r;
-}
-   
 #elif defined(HAVE_GETHRTIME)  || defined(GETHRTIME_WITH_CLOCK_GETTIME)
 
 #if defined(GETHRTIME_WITH_CLOCK_GETTIME)
@@ -1082,8 +1026,6 @@
 #define sys_gethrtime() gethrtime()
 #endif
 
->>>>>>> 2a017b47
-
 void init_timestamp(void)
 {
 }
