--- conflicted
+++ resolved
@@ -38,7 +38,6 @@
 <!--
     <p>-</p>
 -->
-<<<<<<< HEAD
       <list>
         <item>
           <p>[httpc] Add support for upload body streaming (PUT and POST).</p>
@@ -53,6 +52,7 @@
         <item>
           <p>[ftp] Added (type) spec for all exported functions.</p>
           <p>Own Id: OTP-9114 Aux Id: seq11799</p>
+        </item>
 
         <item>
           <p>[httpd] 
@@ -61,11 +61,7 @@
           <p>Bernard Duggan</p>
           <p>Own Id: OTP-9123</p>
         </item>
-        </item>
-      </list>
-=======
-
-      <list>
+
         <item>
           <p>[httpd] Prevent XSS in error pages.
 	  Prevent user controlled input from being interpreted 
@@ -74,14 +70,12 @@
 	  <p>Michael Santos</p>
           <p>Own Id: OTP-9124</p>
         </item>
-      </list>
-
->>>>>>> ffb2d69e
+
+      </list>
     </section>
 
     <section><title>Fixed Bugs and Malfunctions</title>
     <p>-</p>
-<<<<<<< HEAD
 
 <!--
       <list>
@@ -89,28 +83,12 @@
           <p>[httpc] Pipelined and queued requests not processed when
 	  connection closed remotelly.</p>
           <p>Own Id: OTP-8906</p>
-=======
-<!--
-      <list>
-        <item>
-          <p>[httpd] httpd_response:send_chunk handles empty list and 
-          empty binary - i.e. no chunk is sent, but it does 
-	  not handle a list with an empty binary [&lt;&lt;&gt;&gt;]. 
-	  This will be sent as an empty chunk - which in turn 
-	  will be encoded by http_chunk to the same as a final 
-	  chunk, which will make the http client believe that 
-	  the end of the page is reached.</p>
-	  <p>Own Id: OTP-8906</p>
->>>>>>> ffb2d69e
-        </item>
-      </list>
--->
-    </section>
-
-<<<<<<< HEAD
-
-=======
->>>>>>> ffb2d69e
+        </item>
+      </list>
+-->
+    </section>
+
+
   </section> <!-- 5.6 -->
 
 
