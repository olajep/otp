%%
%% %CopyrightBegin%
%% 
%% Copyright Ericsson AB 2001-2010. All Rights Reserved.
%% 
%% The contents of this file are subject to the Erlang Public License,
%% Version 1.1, (the "License"); you may not use this file except in
%% compliance with the License. You should have received a copy of the
%% Erlang Public License along with this software. If not, it can be
%% retrieved online at http://www.erlang.org/.
%% 
%% Software distributed under the License is distributed on an "AS IS"
%% basis, WITHOUT WARRANTY OF ANY KIND, either express or implied. See
%% the License for the specific language governing rights and limitations
%% under the License.
%% 
%% %CopyrightEnd%
%%
-module(cover_SUITE).

<<<<<<< HEAD
-export([all/0, suite/0,groups/0,init_per_suite/1, end_per_suite/1, 
	 init_per_group/2,end_per_group/2]).
=======
-export([all/1, init_per_testcase/2, end_per_testcase/2]).
>>>>>>> 1b4303f8
-export([start/1, compile/1, analyse/1, misc/1, stop/1, 
	 distribution/1, export_import/1,
	 otp_5031/1, eif/1, otp_5305/1, otp_5418/1, otp_6115/1, otp_7095/1,
         otp_8188/1, otp_8270/1, otp_8273/1, otp_8340/1]).

-include_lib("test_server/include/test_server.hrl").

%%----------------------------------------------------------------------
%% The following directory structure is assumed:
%%  cwd __________________________________________
%%  |  \   \   \   \   \     \                    \
%%  a   b   cc   d   f  d1   compile_beam_____  otp_6115
%%                      |      \    \  \  \   \    \  \
%%                      e      crypt v  w  x   d   f1  f2
%%                                             |
%%                                             y
%%----------------------------------------------------------------------

suite() -> [{ct_hooks,[ts_install_cth]}].

all() -> 
    case whereis(cover_server) of
	undefined ->
	    [start, compile, analyse, misc, stop, distribution,
	     export_import, otp_5031, eif, otp_5305, otp_5418,
	     otp_6115, otp_7095, otp_8188, otp_8270, otp_8273,
	     otp_8340];
	_pid ->
	    {skip,
	     "It looks like the test server is running "
	     "cover. Can't run cover test."}
    end.

<<<<<<< HEAD
groups() -> 
    [].

init_per_suite(Config) ->
    Config.

end_per_suite(_Config) ->
    ok.

init_per_group(_GroupName, Config) ->
    Config.

end_per_group(_GroupName, Config) ->
    Config.


=======
init_per_testcase(TC, Config) when TC =:= misc; TC =:= compile ->
    case code:which(crypto) of
	Path when is_list(Path) ->
	    init_per_testcase(dummy_tc, Config);
	_Else ->
	    {skip, "No crypto file to test with"}
    end;
init_per_testcase(_TestCase, Config) ->
    Config.

end_per_testcase(_TestCase, _Config) ->
    %cover:stop(),
    ok.

>>>>>>> 1b4303f8
start(suite) -> [];
start(Config) when is_list(Config) ->
    ?line ok = file:set_cwd(?config(data_dir, Config)),

    ?line Files = lsfiles(),
    ?line remove(files(Files, ".out")),

    ?line {ok, Pid} = cover:start(),
    ?line {error, {already_started, Pid}} = cover:start().

compile(suite) -> [];
compile(Config) when is_list(Config) ->
    ?line ok = file:set_cwd(?config(data_dir, Config)),

    ?line Result1 = cover:compile_directory(),
    ?line SortedResult = lists:sort(Result1),
    ?line {ok, CWD} = file:get_cwd(),
    ?line Result2 = cover:compile_directory(CWD),
    ?line SortedResult = lists:sort(Result2),
    ?line [{error,_DFile},{ok,a},{ok,b},{ok,cc},{ok,f}] = SortedResult,
    ?line [{ok,e}] = cover:compile_directory("d1"),
    ?line {error,enoent} = cover:compile_directory("d2"),

    ?line {ok,a} = cover:compile(a),
    ?line {ok,b} = compile:file(b),
    ?line code:purge(b),
    ?line {module,b} = code:load_file(b),
    ?line {ok,d} = cover:compile("d.erl", [{d,'AGE',42}]),
    ?line {error,_BBFile} = cover:compile(bb),

    ?line StdlibDir = code:lib_dir(stdlib),
    ?line Lists = filename:join([StdlibDir, "src", "lists.erl"]),
    ?line {error, Lists} = cover:compile(Lists),

    %% For compiling beam: using dummy files v,w,x,y and z
    ?line file:set_cwd("compile_beam"),
    ?line {ok,_} = compile:file(v,[debug_info,report]),
    ?line {ok,_} = compile:file(w,[debug_info,report]),
    ?line {ok,_} = compile:file(x),
    ?line {ok,_} = compile:file("d/y",[debug_info,{outdir,"d"},report]),
    ?line Key = "A Krypto Key",
    ?line {ok,_} = compile:file(crypt, [debug_info,{debug_info_key,Key},report]),
    ?line {ok,v} = cover:compile_beam(v),
    ?line {ok,w} = cover:compile_beam("w.beam"),
    ?line {error,{encrypted_abstract_code,_}} =
	cover:compile_beam("crypt.beam"),
    ?line ok = beam_lib:crypto_key_fun(simple_crypto_fun(Key)),
    ?line {ok,crypt} = cover:compile_beam("crypt.beam"),
    ?line {error,{no_abstract_code,"./x.beam"}} = cover:compile_beam(x),
    ?line {error,{already_cover_compiled,no_beam_found,a}}=cover:compile_beam(a),
    ?line {error,non_existing} = cover:compile_beam(z),
    ?line [{ok,y}] = cover:compile_beam_directory("d"),
    ?line Result3 = lists:sort(cover:compile_beam_directory()),
    ?line [{error,{no_abstract_code,_XBeam}},{ok,crypt},{ok,v},{ok,w}] = Result3,
    ?line {error,enoent} = cover:compile_beam_directory("d2"),
    ?line decompile([v,w,y]),
    ?line Files = lsfiles(),
    ?line remove(files(Files, ".beam")).

simple_crypto_fun(Key) ->
    fun(init) -> ok;
       ({debug_info, des3_cbc, crypt, _}) -> Key
    end.

analyse(suite) -> [];
analyse(Config) when is_list(Config) ->
    ?line ok = file:set_cwd(?config(data_dir, Config)),

    ?line done = a:start(5),

    ?line {ok, {a,{17,2}}} = cover:analyse(a, coverage, module),
    ?line {ok, [{{a,start,1},{6,0}},
		{{a,stop,1},{0,1}},
		{{a,pong,1},{1,0}},
		{{a,loop,3},{5,1}},
		{{a,trycatch,1},{4,0}},
		{{a,exit_kalle,0},{1,0}}]} = cover:analyse(a, coverage, function),
    ?line {ok, [{{a,start,1,1},{6,0}},
		{{a,stop,1,1},{0,1}},
		{{a,pong,1,1},{1,0}},
		{{a,loop,3,1},{3,1}},
		{{a,loop,3,2},{2,0}},
		{{a,trycatch,1,1},{4,0}},
		{{a,exit_kalle,0,1},{1,0}}]} = cover:analyse(a, coverage, clause),
    ?line {ok, [{{a,9},{1,0}},
		{{a,10},{1,0}},
		{{a,11},{1,0}},
		{{a,13},{1,0}},
		{{a,14},{1,0}},
		{{a,15},{1,0}},
		{{a,21},{0,1}},
		{{a,26},{1,0}},
		{{a,31},{1,0}},
		{{a,32},{1,0}},
		{{a,34},{1,0}},
		{{a,36},{0,1}},
		{{a,39},{1,0}},
		{{a,40},{1,0}},
		{{a,44},{1,0}},
		{{a,47},{1,0}},
		{{a,49},{1,0}},
		{{a,51},{1,0}},
		{{a,55},{1,0}}]} = cover:analyse(a, coverage, line),

    ?line {ok, {a,15}} = cover:analyse(a, calls, module),
    ?line {ok, [{{a,start,1},1},
		{{a,stop,1},0},
		{{a,pong,1},5},
		{{a,loop,3},6},
		{{a,trycatch,1},2},
		{{a,exit_kalle,0},1}]} = cover:analyse(a, calls, function),
    ?line {ok, [{{a,start,1,1},1},
		{{a,stop,1,1},0},
		{{a,pong,1,1},5},
		{{a,loop,3,1},5},
		{{a,loop,3,2},1},
		{{a,trycatch,1,1},2},
		{{a,exit_kalle,0,1},1}]} = cover:analyse(a, calls, clause),
    ?line {ok, [{{a,9},1},
		{{a,10},1},
		{{a,11},1},
		{{a,13},1},
		{{a,14},1},
		{{a,15},1},
		{{a,21},0},
		{{a,26},5},
		{{a,31},5},
		{{a,32},5},
		{{a,34},5},
		{{a,36},0},
		{{a,39},1},
		{{a,40},1},
		{{a,44},2},
		{{a,47},1},
		{{a,49},1},
		{{a,51},2},
		{{a,55},1}]} = cover:analyse(a, calls, line),

    ?line {ok, [{{a,start,1},{6,0}},
		{{a,stop,1},{0,1}},
		{{a,pong,1},{1,0}},
		{{a,loop,3},{5,1}},
		{{a,trycatch,1},{4,0}},
		{{a,exit_kalle,0},{1,0}}]} = cover:analyse(a),
    ?line {ok, {a,{17,2}}} = cover:analyse(a, module),
    ?line {ok, [{{a,start,1},1},
		{{a,stop,1},0},
		{{a,pong,1},5},
		{{a,loop,3},6},
		{{a,trycatch,1},2},
		{{a,exit_kalle,0},1}]} = cover:analyse(a, calls),

    ?line {ok, "a.COVER.out"} = cover:analyse_to_file(a),
    ?line {ok, "e.COVER.out"} = cover:analyse_to_file(e),
    ?line {ok, "a.COVER.html"} = cover:analyse_to_file(a,[html]),
    ?line {ok, "e.COVER.html"} = cover:analyse_to_file(e,[html]),

    %% analyse_to_file of file which is compiled from beam
    ?line {ok,f} = compile:file(f,[debug_info]),
    ?line code:purge(f),
    ?line {module,f} = code:load_file(f),
    ?line {ok,f} = cover:compile_beam(f),
    ?line f:f2(),
    ?line {ok, "f.COVER.out"} = cover:analyse_to_file(f),

    %% Source code cannot be found by analyse_to_file
    ?line {ok,v} = compile:file("compile_beam/v",[debug_info]),
    ?line code:purge(v),
    ?line {module,v} = code:load_file(v),
    ?line {ok,v} = cover:compile_beam(v),
    ?line {error,no_source_code_found} = cover:analyse_to_file(v),

    ?line {error,{not_cover_compiled,b}} = cover:analyse(b),
    ?line {error,{not_cover_compiled,g}} = cover:analyse(g),
    ?line {error,{not_cover_compiled,b}} = cover:analyse_to_file(b),
    ?line {error,{not_cover_compiled,g}} = cover:analyse_to_file(g).

misc(suite) -> [];
misc(Config) when is_list(Config) ->
    ?line ok = file:set_cwd(?config(data_dir, Config)),

    ?line [a,cc,crypt,d,e,f,v] = lists:sort(cover:modules()),

    ?line {ok,cc} = compile:file(cc),
    ?line code:purge(cc),
    ?line {module,cc} = code:load_file(cc),
    ?line [a,crypt,d,e,f,v] = lists:sort(cover:modules()),

    ?line {file, _File} = cover:is_compiled(a),
    ?line false = cover:is_compiled(b),
    ?line false = cover:is_compiled(g),

    ?line ok = cover:reset(a),
    ?line {ok, {a,{0,19}}} = cover:analyse(a, module),
    ?line ok = cover:reset().

stop(suite) -> [];
stop(Config) when is_list(Config) ->
    ?line ok = file:set_cwd(?config(data_dir, Config)),

    ?line cover_compiled = code:which(a),
    ?line {ok,d} = compile:file(d, [{d,'AGE',42}]),
    ?line code:purge(d),
    ?line {module,d} = code:load_file(d),
    ?line ok = cover:stop(),
    ?line Beam = code:which(a),
    ?line true = is_unloaded(Beam),

    ?line Files = lsfiles(),
    ?line remove(files(Files, ".out")),
    ?line remove(files(Files, ".html")),
    ?line remove(files(Files, ".beam")).

distribution(suite) -> [];
distribution(Config) when is_list(Config) ->
    ?line DataDir = ?config(data_dir, Config),
    ?line ok = file:set_cwd(DataDir),

    ?line {ok,N1} = ?t:start_node(cover_SUITE_distribution1,slave,[]),
    ?line {ok,N2} = ?t:start_node(cover_SUITE_distribution2,slave,[]),
    ?line {ok,N3} = ?t:start_node(cover_SUITE_distribution3,slave,[]),

    %% Check that an already compiled module is loaded on new nodes
    ?line {ok,f} = cover:compile(f),
    ?line {ok,[_,_,_]} = cover:start(nodes()),
    ?line cover_compiled = code:which(f),
    ?line cover_compiled = rpc:call(N1,code,which,[f]),
    ?line cover_compiled = rpc:call(N2,code,which,[f]),
    ?line cover_compiled = rpc:call(N3,code,which,[f]),

    %% Check that a node cannot be started twice
    ?line {ok,[]} = cover:start(N2),

    %% Check that the current node (i.e. the main node) is not started with
    %% start/1 and not stopped with stop/1
    ?line {ok,[]} = cover:start(node()),
    ?line ok = cover:stop(node()),
    ?line true = is_pid(whereis(cover_server)),

    %% Check that a new compiled module is loaded on all existing nodes
    ?line compile:file("compile_beam/v",[debug_info]),
    ?line {ok,v} = cover:compile_beam(v),
    ?line cover_compiled = code:which(v),
    ?line cover_compiled = rpc:call(N1,code,which,[v]),
    ?line cover_compiled = rpc:call(N2,code,which,[v]),
    ?line cover_compiled = rpc:call(N3,code,which,[v]),
    
    %% this is lost when the node is killed
    ?line rpc:call(N3,f,f2,[]),
    ?line rpc:call(N3,erlang,halt,[]),

    %% this should be visible in analyse
    ?line rpc:call(N1,f,f1,[]),

    %% Check that data is collected from remote node when stopped
    ?line ok = cover:stop(N1),
    ?line N1Beam = rpc:call(N1,code,which,[f]),
    ?line true = is_unloaded(N1Beam),
    ?line check_f_calls(1,0),

    %% Call f:f1() again on another node and check that number of calls is
    %% accumulated.
    ?line f:f1(),
    ?line check_f_calls(2,0),
    
    %% Check that reset works on all nodes
    ?line f:f1(),
    ?line rpc:call(N2,f,f1,[]),
    ?line ok = cover:reset(f),
    ?line check_f_calls(0,0),
    
    %% Check that data is collected from all nodes
    ?line rpc:call(N2,f,f1,[]),
    ?line f:f2(),
    ?line check_f_calls(1,1),

    %% Check that same data is not fetched again (i.e. that analyse does
    %% reset on the remote node(s))
    ?line check_f_calls(1,1),

    %% Check that stop() unloads on all nodes
    ?line ok = cover:stop(),
    ?line LocalBeam = code:which(f),
    ?line N2Beam = rpc:call(N2,code,which,[f]),
    ?line true = is_unloaded(LocalBeam),
    ?line true = is_unloaded(N2Beam),

    %% Check that cover_server on remote node dies if main node dies
    ?line {ok,[N1]} = cover:start(N1),
    ?line true = is_pid(rpc:call(N1,erlang,whereis,[cover_server])),
    ?line exit(whereis(cover_server),kill),
    ?line timer:sleep(10),
    ?line undefined = rpc:call(N1,erlang,whereis,[cover_server]),    
    
    %% Cleanup
    ?line Files = lsfiles(),
    ?line remove(files(Files, ".beam")),
    ?line ?t:stop_node(N1),
    ?line ?t:stop_node(N2).

    
export_import(suite) -> [];
export_import(Config) when is_list(Config) ->
    ?line DataDir = ?config(data_dir, Config),
    ?line ok = file:set_cwd(DataDir),

    %% Export one module
    ?line {ok,f} = cover:compile(f),
    ?line f:f1(),
    %% check that no info is written about where data comes from when no
    %% files are imported
    ?line ?t:capture_start(),
    ?line check_f_calls(1,0),
    ?line [] = ?t:capture_get(),
    ?line ?t:capture_stop(),
    ?line ok = cover:export("f_exported",f),
    ?line check_f_calls(1,0),
    ?line ok = cover:stop(),
    
    %% Check that same data exists after import and that info is written about
    %% data comming from imported file
    ?line ok = cover:import("f_exported"),
    ?line ?t:capture_start(),
    ?line check_f_calls(1,0),
    ?line [Text1] = ?t:capture_get(),
    ?line "Analysis includes data from imported files"++_ = lists:flatten(Text1),
    ?line ?t:capture_stop(),

    %% Export all modules
    ?line {ok,a} = cover:compile(a),
    ?line ?t:capture_start(),
    ?line ok = cover:export("all_exported"),
    ?line [] = ?t:capture_get(),
%    ?line "Export includes data from imported files"++_ = lists:flatten(Text2),
    ?line ?t:capture_stop(),
    ?line ok = cover:stop(),
    ?line ok = cover:import("all_exported"),
    ?line check_f_calls(1,0),

    %% Check that data is reset when module is compiled again, and that
    %% warning is written when data is deleted for imported module.
    ?line ?t:capture_start(),
    ?line {ok,f} = cover:compile(f),
    ?line timer:sleep(10), % capture needs some time
    ?line [Text3] = ?t:capture_get(),
    ?line "WARNING: Deleting data for module f imported from" ++ _ = 
	lists:flatten(Text3),
    ?line ?t:capture_stop(),
    ?line check_f_calls(0,0),
    
    %% Check that data is summed up when first compiled and then imported
    %% The module which has been compiled (f) is loaded from the file 
    %% all_exported again (since it has been reset during cover compiling), 
    %% but the other module (a) is not loaded since it is already loaded    
    ?line f:f1(),
    ?line f:f2(),
    ?line ok = cover:import("f_exported"),
    ?line ?t:capture_start(),
    ?line ok = cover:import("all_exported"),
    ?line [Text4] = ?t:capture_get(), % a is not loaded again
    ?line "WARNING: Module a already imported from " ++ _ = lists:flatten(Text4),
    ?line ?t:capture_stop(),
    ?line check_f_calls(3,1),

    %% Check that warning is written when same file is imported twice,
    %% and that data is not imported again
    ?line ?t:capture_start(),
    ?line ok = cover:import("all_exported"),
    ?line [Text5,Text6] = ?t:capture_get(),
    ?line "WARNING: Module f already imported from " ++ _ = lists:flatten(Text5),
    ?line "WARNING: Module a already imported from " ++ _ = lists:flatten(Text6),
    ?line ?t:capture_stop(),
    ?line check_f_calls(3,1),

    %% Check that reset removes all data and that the file which has been
    %% reset can be imported again with no warning
    ?line cover:reset(f),
    ?line check_f_calls(0,0),
    ?line ?t:capture_start(),
    ?line ok = cover:import("all_exported"),
    ?line [Text7] = ?t:capture_get(), % warning only on mod a
    ?line "WARNING: Module a already imported from " ++ _ = lists:flatten(Text7),
    ?line ?t:capture_stop(),
    ?line check_f_calls(1,0),

    %% same as above - only reset all
    ?line cover:reset(),
    ?line check_f_calls(0,0),
    ?line ?t:capture_start(),
    ?line ok = cover:import("all_exported"),
    ?line [] = ?t:capture_get(), % no warnings
    ?line ?t:capture_stop(),
    ?line check_f_calls(1,0),

    %% Cleanup
    ?line ok = cover:stop(),
    ?line Files = lsfiles(),
    ?line remove(["f_exported","all_exported"|files(Files, ".beam")]).


otp_5031(suite) -> [];
otp_5031(Config) when is_list(Config) ->

    Dog = ?t:timetrap(?t:seconds(10)),

    ?line {ok,N1} = ?t:start_node(cover_SUITE_distribution1,slave,[]),
    ?line {ok,[N1]} = cover:start(N1),
    ?line {error,not_main_node} = rpc:call(N1,cover,modules,[]),
    ?line cover:stop(),
    
    ?t:timetrap_cancel(Dog),
    ok.

eif(doc) ->
    ["Test the \'Exclude Included Functions\' functionality"];
eif(suite) ->
    [];
eif(Config) when is_list(Config) ->
    ?line ok = file:set_cwd(filename:join(?config(data_dir, Config),
					  "included_functions")),
    ?line {ok, cover_inc} = compile:file(cover_inc,[debug_info]),
    ?line {ok, cover_inc} = cover:compile_beam(cover_inc),

    %% This function will cause an included function to be executed.
    %% The analysis should only show the lines that actually exist
    %% in cover_inc.beam - not the ones from the included file.
    ?line cover_inc:func(),
    ?line {ok, [_, _]} = cover:analyse(cover_inc, line),
    ?line cover:stop(),
    ok.
    
otp_5305(suite) -> [];
otp_5305(Config) when is_list(Config) ->
    ?line ok = file:set_cwd(?config(priv_dir, Config)),

    File = "t.erl",
    Test = <<"-module(t).
              -export([t/0]).
              -include_lib(\"stdlib/include/ms_transform.hrl\").
              t() ->
                  ets:fun2ms(fun(X) -> X end).
             ">>,
    ?line ok = file:write_file(File, Test),
    ?line {ok, t} = cover:compile(File),
    ?line cover:stop(),
    ?line ok = file:delete(File),

    ok.

otp_5418(suite) -> [];
otp_5418(Config) when is_list(Config) ->
    ?line ok = file:set_cwd(?config(priv_dir, Config)),

    File = "t.erl",
    Test = <<"-module(t).
             ">>,
    ?line ok = file:write_file(File, Test),
    ?line {ok, t} = cover:compile(File),
    ?line {ok,{t,{0,0}}} = cover:analyse(t, module),
    ?line cover:stop(),
    ?line ok = file:delete(File),

    ok.

otp_6115(suite) -> [];
otp_6115(Config) when is_list(Config) ->
    case erlang:system_info(heap_type) of
	hybrid -> {skip,"Hybrid-heap emulator doesn't keep track of funs"};
	_ -> otp_6115_1(Config)
    end.

otp_6115_1(Config) ->
    ?line {ok, CWD} = file:get_cwd(),
    ?line Dir = filename:join(?config(data_dir, Config), otp_6115),
    ?line ok = file:set_cwd(Dir),
    ?line {ok, f1} = compile:file(f1, [debug_info]),
    ?line {ok, f2} = compile:file(f2, [debug_info]),

    %% Cover compile f1, but not f2
    ?line {ok, f1} = cover:compile(f1),

    %% If f1 is cover compiled, a process P is started with a
    %% reference to the fun created in start_fail/0, and cover:stop() is
    %% called, then P should be killed.
    %% This is because (the fun held by P) references the cover
    %% compiled code which should be *unloaded* when cover:stop() is
    %% called -- running cover compiled code when there is no cover
    %% server and thus no ets tables to bump counters in, makes no
    %% sense.
    ?line Pid1 = f1:start_fail(),

    %% If f1 is cover compiled, a process P is started with a
    %% reference to the fun created in start_ok/0, and
    %% cover:stop() is called, then P should survive.
    %% This is because (the fun held by) P always references the current
    %% version of the module, and is thus not affected by the cover
    %% compiled version being unloaded.
    ?line Pid2 = f1:start_ok(),

    %% Now stop cover
    ?line cover:stop(),
    
    %% Ensure that f1 is loaded (and not cover compiled), that Pid1
    %% is dead and Pid2 is alive, but with no reference to old code
    case code:which(f1) of
	Beam when is_list(Beam) ->
	    ok;
	Other ->
	    ?line ?t:fail({"f1 is not reloaded", Other})
    end,
    case process_info(Pid1) of
	undefined ->
	    ok;
	_PI1 ->
	    RefToOldP = erlang:check_process_code(Pid1, f1),
	    ?line ?t:fail({"Pid1 still alive", RefToOldP})
    end,
    case process_info(Pid2) of
	PI2 when is_list(PI2) ->
	    case erlang:check_process_code(Pid2, f2) of
		false ->
		    ok;
		true ->
		    ?line ?t:fail("Pid2 has ref to old code")
	    end;
	undefined ->
	    ?line ?t:fail("Pid2 has died")
    end,

    ?line file:set_cwd(CWD),
    ok.

otp_7095(doc) ->
    ["andalso/orelse"];
otp_7095(suite) -> [];
otp_7095(Config) when is_list(Config) ->
    ?line ok = file:set_cwd(?config(priv_dir, Config)),

    File = "t.erl",
    Test = <<"-module(t).
              -export([t/0]).
              t() ->
                  t1(),
                  t2(),
                  t3(),
                  t4(),
                  t5(),
                  put(t6, 0),
                  0  = t6(),
                  1 = erase(t6),
                  t7(),
                  put(t8, 0),
                  {'EXIT',{{badarg,0},_}} = (catch t8()),
                  1 = erase(t8),
                  t9(),
                  ok.

              t1() ->
                  false        % 20
                    andalso
                  true.        % 22

              t2() ->
                  true         % 25
                    andalso
                  true.        % 27

              t3() ->
                  false        % 30
                    orelse
                  true.        % 32

              t4() ->
                  true         % 35
                    orelse
                  true.        % 37

              t5() ->
                  true         % 40
                    andalso
                  true         % 42
                    andalso 
                  false.       % 44

              t6() ->
                  true andalso % 47
                  add_one(t6). % 48

              t7() ->
                  true         % 51
                    andalso
                  false        % 53
                    andalso 
                  not_ok.      % 55

              t8() ->
                  true         % 58
                    andalso 
                  true         % 60
                    andalso
                  add_one(t8)  % 62
                    andalso
                  false.       % 64

              t9() ->
                  if           % 67
                      true -> 
                          true % 69
                            andalso 
                          false % 71
                  end
                    orelse
                  case ok of   % 74
                      true -> 
                          a;   % 76
                      _ -> 
                          true % 78
                  end.

              add_one(T) ->
                  put(T, get(T) + 1). % 82
             ">>,
    ?line ok = file:write_file(File, Test),
    ?line {ok, t} = cover:compile(File),
    ?line ok = t:t(),
    ?line {ok,[{{t,4},1},{{t,5},1},{{t,6},1},{{t,7},1},{{t,8},1},{{t,9},1},
               {{t,10},1},{{t,11},1},{{t,12},1},{{t,13},1},{{t,14},1},
               {{t,15},1},{{t,16},1},{{t,17},1},
               {{t,20},1},{{t,22},0},
               {{t,25},1},{{t,27},1},
               {{t,30},1},{{t,32},1},
               {{t,35},1},{{t,37},0},
               {{t,40},1},{{t,42},1},{{t,44},1},
               {{t,47},1},{{t,48},1},
               {{t,51},1},{{t,53},1},{{t,55},0},
               {{t,58},1},{{t,60},1},{{t,62},1},{{t,64},0},
               {{t,67},1},{{t,69},1},{{t,71},1},{{t,74},1},
                    {{t,76},0},{{t,78},1},
               {{t,82},2}]} = cover:analyse(t, calls, line),
    ?line cover:stop(),
    ?line ok = file:delete(File),

    ok.

otp_8270(doc) ->
    ["OTP-8270. Bug."];
otp_8270(suite) -> [];
otp_8270(Config) when is_list(Config) ->
    ?line DataDir = ?config(data_dir, Config),
    ?line ok = file:set_cwd(DataDir),

    ?line PrivDir = ?config(priv_dir, Config),

    As = [{args," -pa " ++ PrivDir}],
    ?line {ok,N1} = ?t:start_node(cover_n1,slave,As),
    ?line {ok,N2} = ?t:start_node(cover_n2,slave,As),
    ?line {ok,N3} = ?t:start_node(cover_n3,slave,As),
    
    timer:sleep(500),
    cover:start(nodes()),

    Test = <<
     "-module(m).\n"
     "-compile(export_all).\n"
     "t() -> t(0).\n"
     "l() ->\n"
     "   catch ets:tab2list(cover_internal_data_table).\n"
     "t(Sz) ->\n"
     "   case ets:info(cover_internal_data_table, size) of\n"
     "       Sz ->\n"
     "           m:t(Sz); % Not a local call! Newly loaded code is entered.\n"
     "       NSz ->\n"
     "           % error_logger:info_msg(\"~p: ~p ~p change~n L1 ~p~n\", \n"
     "           % [node(), Sz, NSz, l()]),\n"
     "           m:t(NSz)\n"
     "   end.\n">>,
    ?line _File = c_mod(m, Test, Config),
    Fun = fun m:t/0,
    ?line Pid1 = spawn(Fun),
    ?line Pid2 = spawn(N1, Fun),
    ?line Pid3 = spawn(N2, Fun),
    ?line Pid4 = spawn(N3, Fun),

    ?line {ok, m} = cover:compile_beam(m),

    timer:sleep(1000),

    ?line Info = erlang:process_info(Pid1),
    ?line N1_info = rpc:call(N1, erlang, process_info, [Pid2]),
    ?line N2_info = rpc:call(N2, erlang, process_info, [Pid3]),
    ?line N3_info = rpc:call(N3, erlang, process_info, [Pid4]),

    ?line true = is_list(Info),
    ?line {N1,true} = {N1,is_list(N1_info)},
    ?line {N2,true} = {N2,is_list(N2_info)},
    ?line {N3,true} = {N3,is_list(N3_info)},

    ?line ?t:stop_node(N1),
    ?line ?t:stop_node(N2),
    ?line ?t:stop_node(N3),
    ok.

otp_8273(doc) ->
    ["OTP-8270. Bug."];
otp_8273(suite) -> [];
otp_8273(Config) when is_list(Config) ->
    Test = <<"-module(t).
              -export([t/0]).
              t() ->
                  foo = true andalso foo,
                  bar = false orelse bar,
                  ok.
             ">>,
    ?line File = cc_mod(t, Test, Config),
    ?line ok = t:t(),
    ?line cover:stop(),
    ?line ok = file:delete(File),

    ok.

otp_8340(doc) ->
    ["OTP-8340. Bug."];
otp_8340(suite) -> [];
otp_8340(Config) when is_list(Config) ->
    ?line [{{t,1},1},{{t,2},1},{{t,4},1}] = 
        analyse_expr(<<"<< \n"
                       " <<3:2, \n"
                       "   SeqId:62>> \n"
                       "      || SeqId <- [64] >>">>, Config),

    ok.

otp_8188(doc) ->
    ["Clauses on the same line."];
otp_8188(suite) -> [];
otp_8188(Config) when is_list(Config) ->
    %% This example covers the bug report:
    Test = <<"-module(t).
              -export([test/1]).

              -define(FOOBAR(X),
                      case X of
                          ok -> true;
                          _ -> false
                      end).

              test(X)->
                  _Res = 
                  ?FOOBAR(X).
             ">>,
    ?line File = cc_mod(t, Test, Config),
    ?line false = t:test(nok),
    ?line {ok,[{{t,11},1},{{t,12},1}]} = cover:analyse(t, calls, line),
    ?line cover:stop(),
    ?line ok = file:delete(File),

    %% Bit string comprehensions are now traversed;
    %% the handling of list comprehensions has been improved:
    comprehension_8188(Config),

    %% Variants of the reported bug:
    bug_8188(Config),
    ok.

bug_8188(Cf) ->
    ?line [{{t,1},1},{{t,2},1},{{t,3},1}] =
        analyse_expr(<<"A = 3,\n" % 1
                       "    case A of\n" % 1
                       "        2 -> two; 3 -> three end, A + 2">>,  % 1
                     Cf),

    ?line [{{t,1},1},
           {{t,2},0},
           {{t,3},1},
           {{t,4},1},
           {{t,5},1},
           {{t,6},0},
           {{t,7},1},
           {{t,9},2}] =
        analyse_expr(<<"case two() of\n" % 1
                       "     1 -> 2;\n" % 0
                       "    _  -> begin 3 end\n" % 1
                       "              +\n" % 1
                       "          begin 4 end end, case two() of\n" % 1
                       "                               1 -> a;\n" % 0
                       "                               2 -> b; 3 -> c\n" % 1
                       "                           end.\n"
                       "two() -> 2">>, Cf), % 2

    ?line [{{t,1},1}, {{t,2},1}, {{t,3},1},
           {{t,4},1}, {{t,5},1}, {{t,6},0}] =
        analyse_expr(<<"    self() ! 1,\n"
                       "    receive \n"
                       "        X=1 -> a;\n"
                       "        X=2 -> b end, case X of \n"
                       "                          1 -> a;\n"
                       "                          2 -> b\n"
                       "                      end">>, Cf),

    T0 = <<"t1(X) ->\n "
           "case X of\n"
           "  1 -> A=a,B=A,B; % bump Li\n"
           "  2 -> b; 3 -> case X of % 2 -> b shall bump Li\n"
           "                  3 -> a; % bump Li\n"
           "                  2 -> b end; 4 -> d end, case X of  % Li\n"
           "                                            1 -> a;\n"
           "                                            2 -> b; 3 -> c;\n"
           "                                            4 -> d\n"
           "                                          end">>,

    T1 = [<<"a = t1(1). ">>,T0],
    ?line [{{t,1},1}, {{t,2},1}, {{t,3},1}, {{t,4},0},
           {{t,5},0}, {{t,6},1}, {{t,7},1}, {{t,8},0}, {{t,9},0}] = 
        analyse_expr(T1, Cf),

    T2 = [<<"b = t1(2). ">>,T0],
    ?line [{{t,1},1}, {{t,2},1}, {{t,3},0}, {{t,4},1},
           {{t,5},0}, {{t,6},1}, {{t,7},0}, {{t,8},1}, {{t,9},0}] = 
        analyse_expr(T2, Cf),

    T3 = [<<"c = t1(3). ">>,T0],
    ?line [{{t,1},1}, {{t,2},1}, {{t,3},0}, {{t,4},1},
           {{t,5},1}, {{t,6},1}, {{t,7},0}, {{t,8},1}, {{t,9},0}] = 
        analyse_expr(T3, Cf),

    T4 = [<<"d = t1(4). ">>,T0],
    ?line [{{t,1},1}, {{t,2},1}, {{t,3},0}, {{t,4},0},
           {{t,5},0}, {{t,6},1}, {{t,7},0}, {{t,8},0}, {{t,9},1}] = 
        analyse_expr(T4, Cf),

    ?line [{{t,1},1},{{t,2},1},{{t,3},1},{{t,4},1},{{t,5},1}] =
        analyse_expr(
          <<"2 = x3(1). "
            "x3(X) ->\n"
            "    case X of \n"
            "        1 -> case X of\n"
            "                 1 -> a, Y = 2;\n"
            "                 2 -> b, Y = 3 end, Y; 2 -> Y = 4 end, Y">>, Cf),
    
    ?line [{{t,1},1},{{t,2},1},{{t,3},1},{{t,4},1}] = 
        analyse_expr(
          <<"1 = x4(1). "
            "x4(X) ->\n"
            "  case X of\n"
            "    1 -> case X of\n"
            "           1 -> Y = 1 end, case X of 1 -> Y = 1 end, Y end">>,
          Cf),

    T10 = <<"t1(X) ->\n"
            "if\n"
            "  X =:= 1 -> a;\n"
            "  X =:= 2 -> b; X =:= 3 -> c end, case X of \n"
            "                        1 -> a;\n"
            "                        2 -> b; 3 -> c end, case X of\n"
            "                                              1 -> a;\n"
            "                                              2 -> b; 3 -> c\n"
            "                                            end">>,
    T11 = [<<"a = t1(1). ">>,T10],
    ?line [{{t,1},1}, {{t,2},1}, {{t,3},1}, {{t,4},1},
           {{t,5},1}, {{t,6},1}, {{t,7},1}, {{t,8},0}] = 
        analyse_expr(T11, Cf),

    T12 = [<<"b = t1(2). ">>,T10],
    ?line [{{t,1},1}, {{t,2},1}, {{t,3},0}, {{t,4},1},
           {{t,5},0}, {{t,6},1}, {{t,7},0}, {{t,8},1}] = 
        analyse_expr(T12, Cf),

    T13 = [<<"c = t1(3). ">>,T10],
    ?line [{{t,1},1}, {{t,2},1}, {{t,3},0}, {{t,4},1},
           {{t,5},0}, {{t,6},1}, {{t,7},0}, {{t,8},1}] = 
        analyse_expr(T13, Cf),

    T20 = <<"t1(X) ->\n"
            "case X of\n"
            "        1 -> a;\n"
            "        2 -> b; 3 -> case X of\n"
            "                         1 -> a;\n"
            "                         2 -> b; 3 -> c end end, case X of\n"
            "                                             1 -> a;\n"
            "                                             2 -> b; 3 -> c\n"
            "                                         end">>,

    T21 = [<<"a = t1(1). ">>,T20],
    ?line [{{t,1},1}, {{t,2},1}, {{t,3},1}, {{t,4},0},
           {{t,5},0}, {{t,6},1}, {{t,7},1}, {{t,8},0}] = 
        analyse_expr(T21, Cf),

    T22 = [<<"b = t1(2). ">>,T20],
    ?line [{{t,1},1}, {{t,2},1}, {{t,3},0}, {{t,4},1},
           {{t,5},0}, {{t,6},1}, {{t,7},0}, {{t,8},1}] = 
        analyse_expr(T22, Cf),

    T23 = [<<"c = t1(3). ">>,T20],
    ?line [{{t,1},1}, {{t,2},1}, {{t,3},0}, {{t,4},1},
           {{t,5},0}, {{t,6},1}, {{t,7},0}, {{t,8},1}] = 
        analyse_expr(T23, Cf),

    T30 = <<
        "t1(X) ->\n"
        "case X of\n"
        " 1 -> a;\n"
        " 2 -> b; 3 -> case X of 1 -> a; 2 -> b; 3 -> c end end, case X of\n"
        "                                                 1 -> a;\n"
        "                                                 2 -> b; 3 -> c\n"
        "                                                end\n">>,

    T31 = [<<"a = t1(1). ">>,T30],
    ?line [{{t,1},1}, {{t,2},1}, {{t,3},1},
           {{t,4},1}, {{t,5},1}, {{t,6},0}] =
        analyse_expr(T31, Cf),

    T32 = [<<"b = t1(2). ">>,T30],
    ?line [{{t,1},1}, {{t,2},1}, {{t,3},0},
           {{t,4},1}, {{t,5},0}, {{t,6},1}] =
        analyse_expr(T32, Cf),

    T33 = [<<"c = t1(3). ">>,T30],
    ?line [{{t,1},1}, {{t,2},1}, {{t,3},0},
           {{t,4},1}, {{t,5},0}, {{t,6},1}] =
        analyse_expr(T33, Cf),

    %% 'try' now traverses the body as a body...
    ?line [{{t,1},1},{{t,2},1},{{t,3},1},{{t,4},0},{{t,6},1}] = 
        analyse_expr(<<"try \n"
                       "    B = 2, \n"
                       "    C = erlang:error(foo), \n"
                       "    {B,C} \n"
                       "catch _:_ -> \n"
                       "    foo \n"
                       "end">>, Cf),

    %% receive after:
    ?line [{{t,1},1},{{t,2},0},{{t,3},1}] = 
        analyse_expr(<<"receive \n"
                       "    X=1 -> a; \n"
                       "    X=2 -> b after begin 10 end -> X=3 end">>, Cf),
    ?line [{{t,1},1},{{t,2},0},{{t,3},1}] =
        analyse_expr(<<"receive \n"
                       "    X=1 -> a; \n"
                       "    X=2 -> b after 10 -> begin X=3 end end">>, Cf),
    ok.

comprehension_8188(Cf) ->
    ?line  [{{t,1},1}] = 
        analyse_expr(<<"[begin X end || X <- [1,2,3], X > 1]">>, Cf),
    ?line [{{t,1},1},{{t,2},1}] = 
        analyse_expr(<<"[begin X end || \n"
                       "    X <- [1,2,3], X > 1]">>, Cf),
    ?line [{{t,1},1},{{t,2},1},{{t,3},3}] = 
        analyse_expr(<<"[begin X end || \n "
                       "    X <- [1,2,3], \n "
                       "    X > 1]">>, Cf),
    ?line [{{t,1},1},{{t,3},1},{{t,4},3}] = 
        analyse_expr(<<"[begin X end || \n "
                       "    X <- \n "
                       "        [1,2,3], \n "
                       "    X > 1]">>, Cf),
    ?line [{{t,1},1},{{t,2},2}] =
        analyse_expr(<<"[  \n "
                       "   X || X <- [1,2,3], X > 1]">>, Cf),
    ?line [{{t,1},1},{{t,2},2},{{t,3},3}] =
        analyse_expr(<<"[ \n"
                       "  X || X <- [1,2,3], \n"
                       "  X > 1]">>, Cf),
    ?line [{{t,1},1},{{t,2},1},{{t,3},2}] =
        analyse_expr(<<"[ \n "
                       "   X || X <- [1,2,3], X > 1, \n"
                       "   X > 2]">>, Cf),

    ?line [{{t,1},1},
           {{t,3},2},
           {{t,5},1},
           {{t,7},1},
           {{t,8},0},
           {{t,12},3},
           {{t,15},2},
           {{t,17},2},
           {{t,18},1}] =
        analyse_expr(<<"[ \n" % 1
                       "  begin\n"
                       "      X * 2\n" % 2
                       "  end ||\n"
                       "    X <- [1,\n" % 1
                       "          case two() of\n"
                       "              2 -> 2;\n" % 1
                       "              _ -> two\n" % 0
                       "          end,\n"
                       "          3],\n"
                       "    begin\n"
                       "        math:sqrt(X) > 1.0\n" % 3
                       "    end,\n"
                       "    begin\n"
                       "        true\n" % 2
                       "    end,\n"
                       "    true]. \n" % 2
                       "  two() -> 2">>, Cf), % 1

    ?line [{{t,1},1},
           {{t,2},2},
           {{t,3},1},
           {{t,5},1},
           {{t,6},0},
           {{t,9},3},
           {{t,10},2},
           {{t,11},2},
           {{t,12},1}] =
        analyse_expr(<<"[ \n"
                       "      X * 2 || \n" % 2
                       "    X <- [1,\n" % 1
                       "          case two() of\n"
                       "              2 -> 2;\n" % 1
                       "              _ -> two\n" % 0
                       "          end,\n"
                       "          3],\n"
                       "    math:sqrt(X) > 1.0,\n" % 3
                       "    true,\n" % 2
                       "    true]. \n" % 2
                       "  two() -> 2">>, Cf), % 1

    ?line [{{t,1},1},
           {{t,2},2},
           {{t,3},1},
           {{t,4},1},
           {{t,5},0},
           {{t,8},1},
           {{t,9},0},
           {{t,12},3},
           {{t,13},2},
           {{t,14},2}] = 
        analyse_expr(<<"<< \n" % 1
                       " << (X*2) >> || \n" % 2
                       "    <<X>> <= << (case two() of\n"
                       "                     2 -> 1;\n" % 1
                       "                     _ -> 2\n" % 0
                       "                 end)/integer,\n"
                       "                (case two() of \n"
                       "                    2 -> 2;\n" % 1
                       "                    _ -> two\n" % 0
                       "                 end)/integer,\n"
                       "                3 >>, \n"
                       "    math:sqrt(X) > 1.0,\n" % 3
                       "    true >>.\n" % 2
                       "two() -> 2">>, Cf),

    ?line [{{t,1},1},
           {{t,2},4},
           {{t,4},1},
           {{t,6},1},
           {{t,7},0},
           {{t,10},3},
           {{t,11},2},
           {{t,12},4},
           {{t,13},1}] =
        analyse_expr(<<"<< \n" % 1
                       " << (2)\n" % 4
                       "     :(8) >> || \n"
                       "    <<X>> <= << 1,\n" % 1
                       "                (case two() of \n"
                       "                    2 -> 2;\n" % 1
                       "                    _ -> two\n" % 0
                       "                 end)/integer,\n"
                       "                3 >>, \n"
                       "    math:sqrt(X) > 1.0,\n" % 3
                       "    <<_>> <= << 1, 2 >>,\n" % 2
                       "    true >>.\n" % 4
                       "two() -> 2">>, Cf), % 1

    ok.

%%--Auxiliary------------------------------------------------------------

analyse_expr(Expr, Config) ->
    Binary = [<<"-module(t). "
                "-export([t/0]). "
                "t() -> ">>, Expr, <<".\n">>],
    File = cc_mod(t, Binary, Config),
    t:t(),
    {ok, Result} = cover:analyse(t, calls, line),
    ok = file:delete(File),
    Result.

cc_mod(M, Binary, Config) ->
    {ok, Dir} = file:get_cwd(),
    PrivDir = ?config(priv_dir, Config),
    ok = file:set_cwd(PrivDir),
    File = atom_to_list(M) ++ ".erl",
    try 
        ok = file:write_file(File, Binary),
        {ok, M} = cover:compile(File),
        filename:join(PrivDir, File)
    after file:set_cwd(Dir)
    end.

c_mod(M, Binary, Config) ->
    {ok, Dir} = file:get_cwd(),
    PrivDir = ?config(priv_dir, Config),
    ok = file:set_cwd(PrivDir),
    File = atom_to_list(M) ++ ".erl",
    try 
        ok = file:write_file(File, Binary),
        {ok, M} = compile:file(File, [debug_info]),
        code:purge(M),
        AbsFile = filename:rootname(File, ".erl"),
        code:load_abs(AbsFile, M),
        filename:join(PrivDir, File)
    after file:set_cwd(Dir)
    end.

lsfiles() ->
    {ok, CWD} = file:get_cwd(),
    lsfiles(CWD).

lsfiles(Dir) ->
    {ok, Files} = file:list_dir(Dir),
    Files.

files(Files, Ext) ->
    lists:filter(fun(File) ->
			 case filename:extension(File) of
			     Ext -> true;
			     _ -> false
			 end
		 end,
		 Files).

remove([File|Files]) ->
    ok = file:delete(File),
    remove(Files);
remove([]) ->
    ok.

decompile([Mod|Mods]) ->
    code:purge(Mod),
    code:delete(Mod),
    decompile(Mods);
decompile([]) ->
    ok.

is_unloaded(What) ->
    if
	is_list(What) -> true;
	What==non_existing -> true;
	true -> false
    end.

check_f_calls(F1,F2) ->
    {ok,[{{f,f1,0},F1},{{f,f2,0},F2}]} = cover:analyse(f,calls,function).<|MERGE_RESOLUTION|>--- conflicted
+++ resolved
@@ -18,12 +18,10 @@
 %%
 -module(cover_SUITE).
 
-<<<<<<< HEAD
--export([all/0, suite/0,groups/0,init_per_suite/1, end_per_suite/1, 
+-export([all/0, init_per_testcase/2, end_per_testcase/2,
+	 suite/0,groups/0,init_per_suite/1, end_per_suite/1, 
 	 init_per_group/2,end_per_group/2]).
-=======
--export([all/1, init_per_testcase/2, end_per_testcase/2]).
->>>>>>> 1b4303f8
+
 -export([start/1, compile/1, analyse/1, misc/1, stop/1, 
 	 distribution/1, export_import/1,
 	 otp_5031/1, eif/1, otp_5305/1, otp_5418/1, otp_6115/1, otp_7095/1,
@@ -57,7 +55,6 @@
 	     "cover. Can't run cover test."}
     end.
 
-<<<<<<< HEAD
 groups() -> 
     [].
 
@@ -73,8 +70,6 @@
 end_per_group(_GroupName, Config) ->
     Config.
 
-
-=======
 init_per_testcase(TC, Config) when TC =:= misc; TC =:= compile ->
     case code:which(crypto) of
 	Path when is_list(Path) ->
@@ -89,7 +84,6 @@
     %cover:stop(),
     ok.
 
->>>>>>> 1b4303f8
 start(suite) -> [];
 start(Config) when is_list(Config) ->
     ?line ok = file:set_cwd(?config(data_dir, Config)),
