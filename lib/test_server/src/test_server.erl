--- conflicted
+++ resolved
@@ -742,17 +742,8 @@
 			    catch
 				_:Error ->
 				    timer:sleep(1),
-<<<<<<< HEAD
-				    GLMsg = {printout,12,
-					     "WARNING! "
-					     "~w:end_per_testcase(~w, ~p)"
-					     " crashed!\n\tReason: ~p\n",
-					     [Mod,Func,Conf,Why]},
-				    group_leader() ! GLMsg					
-=======
 				    print_end_conf_result(Mod,Func,Conf,
 							  "crashed",Error)
->>>>>>> 9b9879b1
 			    end,
 			    Supervisor ! {self(),end_conf}
 		    end,
@@ -770,10 +761,6 @@
 	end,
     spawn_link(EndConfProc).
 
-<<<<<<< HEAD
-spawn_fw_call(Mod,IPTC={init_per_testcase,Func},CurrConf,Pid,
-	      Why,Loc,SendTo) ->
-=======
 print_end_conf_result(Mod,Func,Conf,Cause,Error) ->
     Str2Print =
 	fun(NoHTML) when NoHTML == stdout; NoHTML == major ->
@@ -790,10 +777,9 @@
 	end,
     group_leader() ! {printout,12,Str2Print}.
 
-spawn_fw_call(Mod,{init_per_testcase,Func},CurrConf,Pid,
-	      {timetrap_timeout,TVal}=Why,
-	      Loc,SendTo) ->
->>>>>>> 9b9879b1
+
+spawn_fw_call(Mod,IPTC={init_per_testcase,Func},CurrConf,Pid,
+	      Why,Loc,SendTo) ->
     FwCall =
 	fun() ->
 		Skip = {skip,{failed,{Mod,init_per_testcase,Why}}},
