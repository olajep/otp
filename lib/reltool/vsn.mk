--- conflicted
+++ resolved
@@ -1,31 +1 @@
-<<<<<<< HEAD
-# This is an -*-makefile-*- file.
-# %CopyrightBegin%
-#
-# Copyright Ericsson AB 2009-2010. All Rights Reserved.
-#
-# The contents of this file are subject to the Erlang Public License,
-# Version 1.1, (the "License"); you may not use this file except in
-# compliance with the License. You should have received a copy of the
-# Erlang Public License along with this software. If not, it can be
-# retrieved online at http://www.erlang.org/.
-#
-# Software distributed under the License is distributed on an "AS IS"
-# basis, WITHOUT WARRANTY OF ANY KIND, either express or implied. See
-# the License for the specific language governing rights and limitations
-# under the License.
-#
-# %CopyrightEnd%
-
-RELTOOL_VSN = 0.5.4
-=======
-RELTOOL_VSN = 0.5.3
-
-TICKETS       = OTP-8057
-TICKETS_0_5_2 = OTP-8254
-TICKETS_0_5_1 = OTP-8199
-TICKETS_0_5   = OTP-7949
-TICKETS_0_2_2 = OTP-7999
-TICKETS_2_2_1 = OTP-7840
-TICKETS_0_2   = OTP-7805
->>>>>>> 76ac9496
+RELTOOL_VSN = 0.5.4