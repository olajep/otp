%% This library is free software; you can redistribute it and/or modify
%% it under the terms of the GNU Lesser General Public License as
%% published by the Free Software Foundation; either version 2 of the
%% License, or (at your option) any later version.
%%
%% This library is distributed in the hope that it will be useful, but
%% WITHOUT ANY WARRANTY; without even the implied warranty of
%% MERCHANTABILITY or FITNESS FOR A PARTICULAR PURPOSE. See the GNU
%% Lesser General Public License for more details.
%%
%% You should have received a copy of the GNU Lesser General Public
%% License along with this library; if not, write to the Free Software
%% Foundation, Inc., 59 Temple Place, Suite 330, Boston, MA 02111-1307
%% USA
%%
%% @author Mickaël Rémond <mickael.remond@process-one.net>
%% @copyright 2009 Mickaël Rémond, Paul Guyot
%% @see eunit
%% @doc Surefire reports for EUnit (Format used by Maven and Atlassian
%% Bamboo for example to integrate test results). Based on initial code
%% from Paul Guyot.
%%
%% Example: Generate XML result file in the current directory:
%% ```eunit:test([fib, eunit_examples],
%%               [{report,{eunit_surefire,[{dir,"."}]}}]).'''

-module(eunit_surefire).

-behaviour(eunit_listener).

-define(NODEBUG, true).
-include("eunit.hrl").
-include("eunit_internal.hrl").

-export([start/0, start/1]).

-export([init/1, handle_begin/3, handle_end/3, handle_cancel/3,
	 terminate/2]).

%% ============================================================================
%% MACROS
%% ============================================================================
-define(XMLDIR, ".").
-define(INDENT, <<"  ">>).
-define(NEWLINE, <<"\n">>).

%% ============================================================================
%% TYPES
%% ============================================================================
-type(chars() :: [char() | any()]). % chars()

%% ============================================================================
%% RECORDS
%% ============================================================================
-record(testcase,
	{
	  name :: chars(),
	  description :: chars(),
	  result :: ok | {failed, tuple()} | {aborted, tuple()} | {skipped, term()},
	  time :: integer(),
	  output :: binary()
	 }).
-record(testsuite,
	{
          id = 0 :: integer(),
	  name = <<>> :: binary(),
	  time = 0 :: integer(),
	  output = <<>> :: binary(),
	  succeeded = 0 :: integer(),
	  failed = 0 :: integer(),
	  aborted = 0 :: integer(),
	  skipped = 0 :: integer(),
	  testcases = [] :: [#testcase{}]
    }).
-record(state, {verbose = false,
		indent = 0,
		xmldir = ".",
		testsuites = [] :: [#testsuite{}]
	       }).

start() ->
    start([]).

start(Options) ->
    eunit_listener:start(?MODULE, Options).

init(Options) ->
    XMLDir = proplists:get_value(dir, Options, ?XMLDIR),
    St = #state{verbose = proplists:get_bool(verbose, Options),
		xmldir = XMLDir,
		testsuites = []},
    receive
	{start, _Reference} ->
	    St
    end.

terminate({ok, _Data}, St) ->
    TestSuites = St#state.testsuites,
    XmlDir = St#state.xmldir,
    write_reports(TestSuites, XmlDir),
    ok;
terminate({error, _Reason}, _St) ->
    %% Don't report any errors here, since eunit_tty takes care of that.
    %% Just terminate.
    ok.

handle_begin(Kind, Data, St) when Kind == group; Kind == test ->
    %% Run this code both for groups and tests; test is a bit
    %% surprising: This is a workaround for the fact that we don't get
    %% a group (handle_begin(group, ...) for testsuites (modules)
    %% which only have one test case.  In that case we get a test case
    %% with an id comprised of just one integer - the group id.
    NewId = proplists:get_value(id, Data),
    case NewId of
	[] ->
	    St;
	[GroupId] ->
	    Desc = proplists:get_value(desc, Data),
            TestSuite = #testsuite{id = GroupId, name = Desc},
	    St#state{testsuites=store_suite(TestSuite, St#state.testsuites)};
	%% Surefire format is not hierarchic: Ignore subgroups:
	_ ->
	    St
    end.
handle_end(group, Data, St) ->
    %% Retrieve existing test suite:
    case proplists:get_value(id, Data) of
	[] ->
	    St;
	[GroupId|_] ->
            TestSuites = St#state.testsuites,
	    TestSuite = lookup_suite_by_group_id(GroupId, TestSuites),

	    %% Update TestSuite data:
	    Time = proplists:get_value(time, Data),
	    Output = proplists:get_value(output, Data),
	    NewTestSuite = TestSuite#testsuite{ time = Time, output = Output },
	    St#state{testsuites=store_suite(NewTestSuite, TestSuites)}
    end;
handle_end(test, Data, St) ->
    %% Retrieve existing test suite:
    [GroupId|_] = proplists:get_value(id, Data),
    TestSuites = St#state.testsuites,
    TestSuite = lookup_suite_by_group_id(GroupId, TestSuites),

    %% Create test case:
    Name = format_name(proplists:get_value(source, Data),
		       proplists:get_value(line, Data)),
    Desc = format_desc(proplists:get_value(desc, Data)),
    Result = proplists:get_value(status, Data),
    Time = proplists:get_value(time, Data),
    Output = proplists:get_value(output, Data),
    TestCase = #testcase{name = Name, description = Desc,
			 time = Time,output = Output},
    NewTestSuite = add_testcase_to_testsuite(Result, TestCase, TestSuite),
    St#state{testsuites=store_suite(NewTestSuite, TestSuites)}.

%% Cancel group does not give information on the individual cancelled test case
%% We ignore this event...
handle_cancel(group, Data, St) ->
    %% ...except when it tells us that a fixture setup or cleanup failed.
    case proplists:get_value(reason, Data) of
        {abort, {SomethingFailed, Exception}}
          when SomethingFailed =:= setup_failed;
               SomethingFailed =:= cleanup_failed ->
            [GroupId|_] = proplists:get_value(id, Data),
            TestSuites = St#state.testsuites,
            TestSuite = lookup_suite_by_group_id(GroupId, TestSuites),

            %% We don't have any proper name.  Let's give all the
            %% clues that we have.
            Name = case SomethingFailed of
                       setup_failed -> "fixture setup ";
                       cleanup_failed -> "fixture cleanup "
                   end
                ++ io_lib:format("~w", [proplists:get_value(id, Data)]),
            Desc = format_desc(proplists:get_value(desc, Data)),
            TestCase = #testcase{
              name = Name, description = Desc,
              time = 0, output = <<>>},
            NewTestSuite = add_testcase_to_testsuite({error, Exception}, TestCase, TestSuite),
            St#state{testsuites=store_suite(NewTestSuite, TestSuites)};
        _ ->
            St
    end;
handle_cancel(test, Data, St) ->
    %% Retrieve existing test suite:
    [GroupId|_] = proplists:get_value(id, Data),
    TestSuites = St#state.testsuites,
    TestSuite = lookup_suite_by_group_id(GroupId, TestSuites),

    %% Create test case:
    Name = format_name(proplists:get_value(source, Data),
		       proplists:get_value(line, Data)),
    Desc = format_desc(proplists:get_value(desc, Data)),
    Reason = proplists:get_value(reason, Data),
    TestCase = #testcase{
      name = Name, description = Desc,
      result = {skipped, Reason}, time = 0,
      output = <<>>},
    NewTestSuite = TestSuite#testsuite{
		     skipped = TestSuite#testsuite.skipped+1,
		     testcases=[TestCase|TestSuite#testsuite.testcases] },
    St#state{testsuites=store_suite(NewTestSuite, TestSuites)}.

<<<<<<< HEAD
format_name({Module, Function, Arity}, Line) ->
    lists:flatten([atom_to_list(Module), ":", atom_to_list(Function), "/",
		   integer_to_list(Arity), "_", integer_to_list(Line)]).

=======
format_name({Module, Function, _Arity}, Line) ->
    lists:flatten([atom_to_list(Module), ":", integer_to_list(Line), " ",
                   atom_to_list(Function)]).
>>>>>>> 000bb96e
format_desc(undefined) ->
    "";
format_desc(Desc) when is_binary(Desc) ->
    binary_to_list(Desc);
format_desc(Desc) when is_list(Desc) ->
    Desc.

lookup_suite_by_group_id(GroupId, TestSuites) ->
    #testsuite{} = lists:keyfind(GroupId, #testsuite.id, TestSuites).

store_suite(#testsuite{id=GroupId} = TestSuite, TestSuites) ->
    lists:keystore(GroupId, #testsuite.id, TestSuites, TestSuite).

%% Add testcase to testsuite depending on the result of the test.
add_testcase_to_testsuite(ok, TestCaseTmp, TestSuite) ->
    TestCase = TestCaseTmp#testcase{ result = ok },
    TestSuite#testsuite{
      succeeded = TestSuite#testsuite.succeeded+1,
      testcases=[TestCase|TestSuite#testsuite.testcases] };
add_testcase_to_testsuite({error, Exception}, TestCaseTmp, TestSuite) ->
    case Exception of
	{error,{AssertionException,_},_} when
	AssertionException == assertion_failed;
	AssertionException == assertMatch_failed;
	AssertionException == assertEqual_failed;
	AssertionException == assertException_failed;
	AssertionException == assertCmd_failed;
	AssertionException == assertCmdOutput_failed
	->
	    TestCase = TestCaseTmp#testcase{ result = {failed, Exception} },
	    TestSuite#testsuite{
	      failed = TestSuite#testsuite.failed+1,
	      testcases = [TestCase|TestSuite#testsuite.testcases] };
	_ ->
	    TestCase = TestCaseTmp#testcase{ result = {aborted, Exception} },
	    TestSuite#testsuite{
	      aborted = TestSuite#testsuite.aborted+1,
	      testcases = [TestCase|TestSuite#testsuite.testcases] }
    end.

%% ----------------------------------------------------------------------------
%% Write a report to the XML directory.
%% This function opens the report file, calls write_report_to/2 and closes the file.
%% ----------------------------------------------------------------------------
write_reports(TestSuites, XmlDir) ->
    lists:foreach(fun(TestSuite) -> write_report(TestSuite, XmlDir) end,
                  TestSuites).

write_report(#testsuite{name = Name} = TestSuite, XmlDir) ->
    Filename = filename:join(XmlDir, lists:flatten(["TEST-", escape_suitename(Name)], ".xml")),
    case file:open(Filename, [write,{encoding,utf8}]) of
        {ok, FileDescriptor} ->
            try
                write_report_to(TestSuite, FileDescriptor)
            after
                file:close(FileDescriptor)
            end;
        {error, _Reason} = Error -> throw(Error)
    end.

%% ----------------------------------------------------------------------------
%% Actually write a report.
%% ----------------------------------------------------------------------------
write_report_to(TestSuite, FileDescriptor) ->
    write_header(FileDescriptor),
    write_start_tag(TestSuite, FileDescriptor),
    write_testcases(lists:reverse(TestSuite#testsuite.testcases), FileDescriptor),
    write_end_tag(FileDescriptor).

%% ----------------------------------------------------------------------------
%% Write the XML header.
%% ----------------------------------------------------------------------------
write_header(FileDescriptor) ->
    io:format(FileDescriptor, "~ts~ts", [<<"<?xml version=\"1.0\" encoding=\"UTF-8\" ?>">>, ?NEWLINE]).

%% ----------------------------------------------------------------------------
%% Write the testsuite start tag, with attributes describing the statistics
%% of the test suite.
%% ----------------------------------------------------------------------------
write_start_tag(
        #testsuite{
            name = Name,
            time = Time,
            succeeded = Succeeded,
            failed = Failed,
            skipped = Skipped,
            aborted = Aborted},
        FileDescriptor) ->
    Total = Succeeded + Failed + Skipped + Aborted,
    StartTag = [
        <<"<testsuite tests=\"">>, integer_to_list(Total),
        <<"\" failures=\"">>, integer_to_list(Failed),
        <<"\" errors=\"">>, integer_to_list(Aborted),
        <<"\" skipped=\"">>, integer_to_list(Skipped),
        <<"\" time=\"">>, format_time(Time),
        <<"\" name=\"">>, escape_attr(Name),
        <<"\">">>, ?NEWLINE],
    io:format(FileDescriptor, "~ts", [StartTag]).

%% ----------------------------------------------------------------------------
%% Recursive function to write the test cases.
%% ----------------------------------------------------------------------------
write_testcases([], _FileDescriptor) -> void;
write_testcases([TestCase| Tail], FileDescriptor) ->
    write_testcase(TestCase, FileDescriptor),
    write_testcases(Tail, FileDescriptor).

%% ----------------------------------------------------------------------------
%% Write the testsuite end tag.
%% ----------------------------------------------------------------------------
write_end_tag(FileDescriptor) ->
    io:format(FileDescriptor, "~ts~ts", [<<"</testsuite>">>, ?NEWLINE]).

%% ----------------------------------------------------------------------------
%% Write a test case, as a testcase tag.
%% If the test case was successful and if there was no output, we write an empty
%% tag.
%% ----------------------------------------------------------------------------
write_testcase(
        #testcase{
            name = Name,
            description = Description,
            result = Result,
            time = Time,
            output = Output},
        FileDescriptor) ->
    DescriptionAttr = case Description of
			  [] -> [];
			  _ -> [<<" (">>, escape_attr(Description), <<")">>]
		      end,
    StartTag = [
        ?INDENT, <<"<testcase time=\"">>, format_time(Time),
        <<"\" name=\"">>, escape_attr(Name), DescriptionAttr, <<"\"">>],
    ContentAndEndTag = case {Result, Output} of
        {ok, <<>>} -> [<<"/>">>, ?NEWLINE];
        _ -> [<<">">>, ?NEWLINE, format_testcase_result(Result), format_testcase_output(Output), ?INDENT, <<"</testcase>">>, ?NEWLINE]
    end,
    io:format(FileDescriptor, "~ts~ts", [StartTag, ContentAndEndTag]).

%% ----------------------------------------------------------------------------
%% Format the result of the test.
%% Failed tests are represented with a failure tag.
%% Aborted tests are represented with an error tag.
%% Skipped tests are represented with a skipped tag.
%% ----------------------------------------------------------------------------
format_testcase_result(ok) -> [<<>>];
format_testcase_result({failed, {error, {Type, _}, _} = Exception}) when is_atom(Type) ->
    [?INDENT, ?INDENT, <<"<failure type=\"">>, escape_attr(atom_to_list(Type)), <<"\">">>, ?NEWLINE,
    <<"::">>, escape_text(eunit_lib:format_exception(Exception, 100)),
    ?INDENT, ?INDENT, <<"</failure>">>, ?NEWLINE];
format_testcase_result({failed, Term}) ->
    [?INDENT, ?INDENT, <<"<failure type=\"unknown\">">>, ?NEWLINE,
    escape_text(io_lib:write(Term)),
    ?INDENT, ?INDENT, <<"</failure>">>, ?NEWLINE];
format_testcase_result({aborted, {Class, _Term, _Trace} = Exception}) when is_atom(Class) ->
    [?INDENT, ?INDENT, <<"<error type=\"">>, escape_attr(atom_to_list(Class)), <<"\">">>, ?NEWLINE,
    <<"::">>, escape_text(eunit_lib:format_exception(Exception, 100)),
    ?INDENT, ?INDENT, <<"</error>">>, ?NEWLINE];
format_testcase_result({aborted, Term}) ->
    [?INDENT, ?INDENT, <<"<error type=\"unknown\">">>, ?NEWLINE,
    escape_text(io_lib:write(Term)),
    ?INDENT, ?INDENT, <<"</error>">>, ?NEWLINE];
format_testcase_result({skipped, {abort, Error}}) when is_tuple(Error) ->
    [?INDENT, ?INDENT, <<"<skipped type=\"">>, escape_attr(atom_to_list(element(1, Error))), <<"\">">>, ?NEWLINE,
    escape_text(eunit_lib:format_error(Error)),
    ?INDENT, ?INDENT, <<"</skipped>">>, ?NEWLINE];
format_testcase_result({skipped, {Type, Term}}) when is_atom(Type) ->
    [?INDENT, ?INDENT, <<"<skipped type=\"">>, escape_attr(atom_to_list(Type)), <<"\">">>, ?NEWLINE,
    escape_text(io_lib:write(Term)),
    ?INDENT, ?INDENT, <<"</skipped>">>, ?NEWLINE];
format_testcase_result({skipped, timeout}) ->
    [?INDENT, ?INDENT, <<"<skipped type=\"timeout\"/>">>, ?NEWLINE];
format_testcase_result({skipped, Term}) ->
    [?INDENT, ?INDENT, <<"<skipped type=\"unknown\">">>, ?NEWLINE,
    escape_text(io_lib:write(Term)),
    ?INDENT, ?INDENT, <<"</skipped>">>, ?NEWLINE].

%% ----------------------------------------------------------------------------
%% Format the output of a test case in xml.
%% Empty output is simply the empty string.
%% Other output is inside a <system-out> xml tag.
%% ----------------------------------------------------------------------------
format_testcase_output(Output) ->
    [?INDENT, ?INDENT, <<"<system-out>">>, escape_text(Output), ?NEWLINE, ?INDENT, ?INDENT, <<"</system-out>">>, ?NEWLINE].

%% ----------------------------------------------------------------------------
%% Return the time in the SECS.MILLISECS format.
%% ----------------------------------------------------------------------------
format_time(Time) ->
    format_time_s(lists:reverse(integer_to_list(Time))).
format_time_s([Digit]) -> ["0.00", Digit];
format_time_s([Digit1, Digit2]) -> ["0.0", Digit2, Digit1];
format_time_s([Digit1, Digit2, Digit3]) -> ["0.", Digit3, Digit2, Digit1];
format_time_s([Digit1, Digit2, Digit3 | Tail]) -> [lists:reverse(Tail), $., Digit3, Digit2, Digit1].

%% ----------------------------------------------------------------------------
%% Escape a suite's name to generate the filename.
%% Remark: we might overwrite another testsuite's file.
%% ----------------------------------------------------------------------------
escape_suitename(Binary) when is_binary(Binary) ->
    escape_suitename(binary_to_list(Binary));
escape_suitename("module '" ++ String) ->
    escape_suitename(String);
escape_suitename(String) ->
    escape_suitename(String, []).

escape_suitename([], Acc) -> lists:reverse(Acc);
escape_suitename([$  | Tail], Acc) -> escape_suitename(Tail, [$_ | Acc]);
escape_suitename([$' | Tail], Acc) -> escape_suitename(Tail, Acc);
escape_suitename([$/ | Tail], Acc) -> escape_suitename(Tail, [$: | Acc]);
escape_suitename([$\\ | Tail], Acc) -> escape_suitename(Tail, [$: | Acc]);
escape_suitename([Char | Tail], Acc) when Char < $! -> escape_suitename(Tail, Acc);
escape_suitename([Char | Tail], Acc) when Char > $~ -> escape_suitename(Tail, Acc);
escape_suitename([Char | Tail], Acc) -> escape_suitename(Tail, [Char | Acc]).

%% ----------------------------------------------------------------------------
%% Escape text for XML text nodes.
%% Replace < with &lt;, > with &gt; and & with &amp;
%% ----------------------------------------------------------------------------
escape_text(Text) when is_binary(Text) -> escape_text(binary_to_list(Text));
escape_text(Text) -> escape_xml(to_utf8(lists:flatten(Text)), [], false).


%% ----------------------------------------------------------------------------
%% Escape text for XML attribute nodes.
%% Replace < with &lt;, > with &gt; and & with &amp;
%% ----------------------------------------------------------------------------
escape_attr(Text) when is_binary(Text) -> escape_attr(binary_to_list(Text));
escape_attr(Text) -> escape_xml(to_utf8(lists:flatten(Text)), [], true).

escape_xml([], Acc, _ForAttr) -> lists:reverse(Acc);
escape_xml([$< | Tail], Acc, ForAttr) -> escape_xml(Tail, [$;, $t, $l, $& | Acc], ForAttr);
escape_xml([$> | Tail], Acc, ForAttr) -> escape_xml(Tail, [$;, $t, $g, $& | Acc], ForAttr);
escape_xml([$& | Tail], Acc, ForAttr) -> escape_xml(Tail, [$;, $p, $m, $a, $& | Acc], ForAttr);
escape_xml([$" | Tail], Acc, true) -> escape_xml(Tail, [$;, $t, $o, $u, $q, $& | Acc], true); % "
escape_xml([Char | Tail], Acc, ForAttr) when is_integer(Char) -> escape_xml(Tail, [Char | Acc], ForAttr).

%% the input may be utf8 or latin1; the resulting list is unicode
to_utf8(Desc) when is_binary(Desc) ->
	case unicode:characters_to_list(Desc) of
		{_,_,_} -> unicode:characters_to_list(Desc, latin1);
		X -> X
	end;
to_utf8(Desc) when is_list(Desc) ->
	try
		to_utf8(list_to_binary(Desc))
	catch
		_:_ ->
			Desc
	end.<|MERGE_RESOLUTION|>--- conflicted
+++ resolved
@@ -203,16 +203,9 @@
 		     testcases=[TestCase|TestSuite#testsuite.testcases] },
     St#state{testsuites=store_suite(NewTestSuite, TestSuites)}.
 
-<<<<<<< HEAD
-format_name({Module, Function, Arity}, Line) ->
-    lists:flatten([atom_to_list(Module), ":", atom_to_list(Function), "/",
-		   integer_to_list(Arity), "_", integer_to_list(Line)]).
-
-=======
 format_name({Module, Function, _Arity}, Line) ->
     lists:flatten([atom_to_list(Module), ":", integer_to_list(Line), " ",
                    atom_to_list(Function)]).
->>>>>>> 000bb96e
 format_desc(undefined) ->
     "";
 format_desc(Desc) when is_binary(Desc) ->
