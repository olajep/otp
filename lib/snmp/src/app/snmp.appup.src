--- conflicted
+++ resolved
@@ -24,41 +24,28 @@
  [
   {"4.19", 
    [
-<<<<<<< HEAD
+    {load_module, snmpa, soft_purge, soft_purge, []}, 
     {load_module, snmpm, soft_purge, soft_purge, [snmpm_server]}, 
     {load_module, snmpa_usm, soft_purge, soft_purge, []}, 
     {load_module, snmpm_usm, soft_purge, soft_purge, []}, 
-=======
-    {load_module, snmpm, soft_purge, soft_purge, []}, 
-    {load_module, snmpa, soft_purge, soft_purge, []}, 
->>>>>>> b880d9d8
     {load_module, snmp_conf, soft_purge, soft_purge, []}, 
     {load_module, snmpa_conf, soft_purge, soft_purge, [snmp_conf]}, 
     {load_module, snmp_misc, soft_purge, soft_purge, []},
     {load_module, snmp_config, soft_purge, soft_purge, []}, 
     {load_module, snmpa_mpd, soft_purge, soft_purge, [snmp_conf]}, 
     {load_module, snmpa_trap, soft_purge, soft_purge, 
-<<<<<<< HEAD
-     [snmpa_mpd, snmp_notification_mib, snmp_target_mib]}, 
-=======
      [snmpa_mpd, snmp_notification_mib, snmp_target_mib, snmpa_net_if]}, 
->>>>>>> b880d9d8
     {load_module, snmpa_acm, soft_purge, soft_purge, 
      [snmp_conf, snmpa_mpd, snmp_target_mib]}, 
     {load_module, snmpa_conf, soft_purge, soft_purge, 
      [snmp_notification_mib]}, 
     {load_module, snmp_notification_mib, soft_purge, soft_purge, 
      [snmp_conf, snmp_target_mib]}, 
-<<<<<<< HEAD
+    {load_module, snmp_community_mib, soft_purge, soft_purge, []}, 
     {load_module, snmp_target_mib, soft_purge, soft_purge, 
      [snmp_conf]},
     {update, snmpm_net_if, soft, soft_purge, soft_purge, []},
     {update, snmpm_server, soft, soft_purge, soft_purge, [snmpm_net_if]},
-=======
-    {load_module, snmp_community_mib, soft_purge, soft_purge, []}, 
-    {load_module, snmp_target_mib, soft_purge, soft_purge, 
-     [snmp_conf]},
->>>>>>> b880d9d8
     {update, snmpa_net_if, soft, soft_purge, soft_purge, 
      [snmp_conf, snmpa_mpd]},
     {update, snmpa_agent, soft, soft_purge, soft_purge, 
@@ -67,14 +54,10 @@
   }, 
   {"4.18", 
    [
-<<<<<<< HEAD
+    {load_module, snmpa, soft_purge, soft_purge, []}, 
     {load_module, snmpm, soft_purge, soft_purge, [snmpm_server]}, 
     {load_module, snmpa_usm, soft_purge, soft_purge, []}, 
     {load_module, snmpm_usm, soft_purge, soft_purge, []}, 
-=======
-    {load_module, snmpm, soft_purge, soft_purge, []}, 
-    {load_module, snmpa, soft_purge, soft_purge, []}, 
->>>>>>> b880d9d8
     {load_module, snmp_misc, soft_purge, soft_purge, []},
     {load_module, snmp_conf, soft_purge, soft_purge, []}, 
     {load_module, snmp_config, soft_purge, soft_purge, [snmp_conf]}, 
@@ -82,11 +65,7 @@
     {load_module, snmpa_mpd, soft_purge, soft_purge, [snmp_conf]}, 
     {load_module, snmpa_vacm, soft_purge, soft_purge, []}, 
     {load_module, snmpa_trap, soft_purge, soft_purge, 
-<<<<<<< HEAD
-     [snmpa_mpd, snmp_notification_mib, snmp_target_mib]}, 
-=======
      [snmpa_mpd, snmp_notification_mib, snmp_target_mib, snmpa_net_if]}, 
->>>>>>> b880d9d8
     {load_module, snmpa_acm, soft_purge, soft_purge, 
      [snmp_conf, snmpa_mpd, snmp_target_mib]}, 
     {load_module, snmpa, soft_purge, soft_purge, 
@@ -112,12 +91,9 @@
      [snmpa_mib_lib, snmpa_vacm]},
     {load_module, snmpa_mib_lib, soft_purge, soft_purge, []},
 
-<<<<<<< HEAD
     {update, snmpm_net_if, soft, soft_purge, soft_purge, []},
     {update, snmpm_server, soft, soft_purge, soft_purge, [snmpm_net_if]},
 
-=======
->>>>>>> b880d9d8
     {update, snmpa_net_if, soft, soft_purge, soft_purge, 
      [snmp_conf, snmpa_mpd]},
     {update, snmpa_agent, soft, soft_purge, soft_purge, 
@@ -131,43 +107,30 @@
  [
   {"4.19", 
    [
-<<<<<<< HEAD
+    {load_module, snmpa, soft_purge, soft_purge, []}, 
     {load_module, snmpm, soft_purge, soft_purge, [snmpm_server]}, 
     {load_module, snmpa_usm, soft_purge, soft_purge, []}, 
     {load_module, snmpm_usm, soft_purge, soft_purge, []}, 
-=======
-    {load_module, snmpm, soft_purge, soft_purge, []}, 
-    {load_module, snmpa, soft_purge, soft_purge, []}, 
->>>>>>> b880d9d8
     {load_module, snmp_conf, soft_purge, soft_purge, []}, 
     {load_module, snmpa_conf, soft_purge, soft_purge, [snmp_conf]}, 
     {load_module, snmp_misc, soft_purge, soft_purge, []},
     {load_module, snmp_config, soft_purge, soft_purge, []}, 
     {load_module, snmpa_mpd, soft_purge, soft_purge, [snmp_conf]}, 
     {load_module, snmpa_trap, soft_purge, soft_purge, 
-<<<<<<< HEAD
-     [snmpa_mpd, snmp_notification_mib, snmp_target_mib]}, 
-=======
      [snmpa_mpd, snmp_notification_mib, snmp_target_mib, snmpa_net_if]}, 
->>>>>>> b880d9d8
     {load_module, snmpa_acm, soft_purge, soft_purge, 
      [snmp_conf, snmpa_mpd, snmp_target_mib]}, 
     {load_module, snmpa_conf, soft_purge, soft_purge, 
      [snmp_notification_mib]}, 
     {load_module, snmp_notification_mib, soft_purge, soft_purge, 
      [snmp_conf, snmp_target_mib]}, 
-<<<<<<< HEAD
+    {load_module, snmp_community_mib, soft_purge, soft_purge, []}, 
     {load_module, snmp_target_mib, soft_purge, soft_purge, 
      [snmp_conf]},
 
     {update, snmpm_net_if, soft, soft_purge, soft_purge, []},
     {update, snmpm_server, soft, soft_purge, soft_purge, [snmpm_net_if]},
 
-=======
-    {load_module, snmp_community_mib, soft_purge, soft_purge, []}, 
-    {load_module, snmp_target_mib, soft_purge, soft_purge, 
-     [snmp_conf]},
->>>>>>> b880d9d8
     {update, snmpa_net_if, soft, soft_purge, soft_purge, 
      [snmp_conf, snmpa_mpd]},
     {update, snmpa_agent, soft, soft_purge, soft_purge, 
@@ -176,14 +139,10 @@
   }, 
   {"4.18", 
    [
-<<<<<<< HEAD
+    {load_module, snmpa, soft_purge, soft_purge, []}, 
     {load_module, snmpm, soft_purge, soft_purge, [snmpm_server]}, 
     {load_module, snmpa_usm, soft_purge, soft_purge, []}, 
     {load_module, snmpm_usm, soft_purge, soft_purge, []}, 
-=======
-    {load_module, snmpm, soft_purge, soft_purge, []}, 
-    {load_module, snmpa, soft_purge, soft_purge, []}, 
->>>>>>> b880d9d8
     {load_module, snmp_misc, soft_purge, soft_purge, []}, 
     {load_module, snmp_conf, soft_purge, soft_purge, []}, 
     {load_module, snmpa_conf, soft_purge, soft_purge, [snmp_conf]}, 
@@ -191,11 +150,7 @@
     {load_module, snmpa_mpd, soft_purge, soft_purge, [snmp_conf]}, 
     {load_module, snmpa_vacm, soft_purge, soft_purge, []},
     {load_module, snmpa_trap, soft_purge, soft_purge, 
-<<<<<<< HEAD
-     [snmpa_mpd, snmp_notification_mib, snmp_target_mib]}, 
-=======
      [snmpa_mpd, snmp_notification_mib, snmp_target_mib, snmpa_net_if]}, 
->>>>>>> b880d9d8
     {load_module, snmpa_acm, soft_purge, soft_purge, 
      [snmp_conf, snmpa_mpd, snmp_target_mib]}, 
     {load_module, snmpa, soft_purge, soft_purge, 
@@ -221,12 +176,9 @@
      [snmpa_mib_lib, snmpa_vacm]},
     {load_module, snmpa_mib_lib, soft_purge, soft_purge, []},
 
-<<<<<<< HEAD
     {update, snmpm_net_if, soft, soft_purge, soft_purge, []},
     {update, snmpm_server, soft, soft_purge, soft_purge, [snmpm_net_if]},
 
-=======
->>>>>>> b880d9d8
     {update, snmpa_net_if, soft, soft_purge, soft_purge, 
      [snmp_conf, snmpa_mpd]},
     {update, snmpa_agent, soft, soft_purge, soft_purge, 
