--- conflicted
+++ resolved
@@ -24,13 +24,10 @@
  [
   {"4.17.3",
    [
-<<<<<<< HEAD
+    {load_module, snmpa_mpd, soft_purge, soft_purge, []}, 
     {update, snmpa_local_db, soft, soft_purge, soft_purge, []}, 
     {update, snmpa_mib,      soft, soft_purge, soft_purge, []}, 
     {update, snmpa_agent,    soft, soft_purge, soft_purge, []}
-=======
-    {load_module, snmpa_mpd, soft_purge, soft_purge, []} 
->>>>>>> 36196c2b
    ]
   },
   {"4.17.2",
@@ -161,13 +158,10 @@
  [
   {"4.17.3",
    [
-<<<<<<< HEAD
+    {load_module, snmpa_mpd, soft_purge, soft_purge, []}, 
     {update, snmpa_local_db, soft, soft_purge, soft_purge, []}, 
     {update, snmpa_mib,      soft, soft_purge, soft_purge, []}, 
     {update, snmpa_agent,    soft, soft_purge, soft_purge, []}
-=======
-    {load_module, snmpa_mpd, soft_purge, soft_purge, []} 
->>>>>>> 36196c2b
    ]
   },
   {"4.17.2",
