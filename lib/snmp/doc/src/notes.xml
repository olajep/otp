--- conflicted
+++ resolved
@@ -40,7 +40,6 @@
 
     <section>
       <title>Improvements and new features</title>
-<<<<<<< HEAD
 <!--
       <p>-</p>
 -->
@@ -91,47 +90,11 @@
         </item>
 
       </list>
-=======
-      <p>-</p>
-
-<!--
-      <list type="bulleted">
-        <item>
-          <p>[agent] Improved documentation for the functions for 
-	  loading and unloading mibs, 
-	  see <seealso marker="snmpa#load_mibs">load_mibs</seealso> and 
-	  <seealso marker="snmpa#unload_mibs">unload_mibs</seealso> for 
-	  more info. </p>
-          <p>Also added new functions for loading and unloading a single mib, 
-	  see <seealso marker="snmpa#load_mib">load_mib</seealso> and 
-	  <seealso marker="snmpa#unload_mib">unload_mib</seealso> for 
-	  more info. </p>
-          <p>Own Id: OTP-11216</p>
-        </item>
-
-      </list>
--->
->>>>>>> 30080383
-
-    </section>
-
-    <section>
-      <title>Fixed Bugs and Malfunctions</title>
-<<<<<<< HEAD
-      <p>-</p>
-
-<!--
-      <list type="bulleted">
-        <item>
-          <p>[agent] 
-	  see <seealso marker="snmpa#load_mibs">load_mibs</seealso> and 
-	  <seealso marker="snmpa#unload_mibs">unload_mibs</seealso>. </p>
-          <p>Own Id: OTP-11216</p>
-        </item>
-
-      </list>
--->
-=======
+
+    </section>
+
+    <section>
+      <title>Fixed Bugs and Malfunctions</title>
 <!--
       <p>-</p>
 -->
@@ -149,13 +112,12 @@
           <p>[manager] When performing the AES encryption, invalid values for 
 	  the EngineBoots and EngineTime was used. </p>
 	  <p>The values of the local agent was used, which would have produced 
-	  some values if an agent was actually running. 
+	  "some" values if an agent was actually running. 
 	  If not it would have caused a crash. </p>
 	  <p>Own Id: OTP-11413</p>
         </item>
 
       </list>
->>>>>>> 30080383
 
     </section>
 
