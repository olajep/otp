<?xml version="1.0" encoding="iso-8859-1" ?>
<!DOCTYPE chapter SYSTEM "chapter.dtd">

<chapter>
  <header>
    <copyright>
      <year>1996</year><year>2012</year>
      <holder>Ericsson AB. All Rights Reserved.</holder>
    </copyright>
    <legalnotice>
      The contents of this file are subject to the Erlang Public License,
      Version 1.1, (the "License"); you may not use this file except in
      compliance with the License. You should have received a copy of the
      Erlang Public License along with this software. If not, it can be
      retrieved online at http://www.erlang.org/.
    
      Software distributed under the License is distributed on an "AS IS"
      basis, WITHOUT WARRANTY OF ANY KIND, either express or implied. See
      the License for the specific language governing rights and limitations
      under the License.
    
    </legalnotice>

    <title>SNMP Release Notes</title>
    <prepared></prepared>
    <responsible></responsible>
    <docno></docno>
    <approved></approved>
    <checked></checked>
    <date></date>
    <rev></rev>
    <file>notes.xml</file>
  </header>


  <section>
    <title>SNMP Development Toolkit 4.22</title>
    <p>Version 4.22 supports code replacement in runtime from/to
<<<<<<< HEAD
    version 4.21.7 4.21.6 4.21.5, 4.21.4, 4.21.3, 4.21.2, 4.21.1 and 4.21. </p>

    <section>
      <title>Improvements and new features</title>
<!--
      <p>-</p>
-->

      <list type="bulleted">
        <item>
          <p>Added the <c>log_to_io</c> audit-trail-log converter function 
	  to the api modules of both the 
	  <seealso marker="snmpm#log_to_io">manager</seealso> 
	  and 
	  <seealso marker="snmpa#log_to_io">agent</seealso>. </p>
          <p>Own Id: OTP-9940</p>
        </item>

        <item>
          <p>[manager] Introduced a new transport module, 
	  <c>snmpm_net_if_mt</c>, 
	  which handles all incomming and outgoing 
	  traffic in newly created processes. The message/request is
	  processed and then the process exits. </p>
          <p>Own Id: OTP-9876</p>
=======
    version 4.21.7, 4.21.6, 4.21.5, 4.21.4, 4.21.3, 4.21.2, 4.21.1 and 
    4.21. </p>

    <section>
      <title>Improvements and new features</title>
      <!--
      <p>-</p>
      -->

      <list type="bulleted">
        <item>
          <p>[agent] Documenting previously existing but undocumented function, 
	  <seealso marker="snmp_generic#get_table_info">snmp_generic:get_table_info/2</seealso>. </p>
	  <p>Own Id: OTP-9942</p>
>>>>>>> 12e0e58d
        </item>

      </list>

    </section>

    <section>
<<<<<<< HEAD
      <title>Fixed Bugs and Malfunctions</title>
=======
      <title>Reported Fixed Bugs and Malfunctions</title>
>>>>>>> 12e0e58d
      <p>-</p>

      <!--
      <list type="bulleted">
        <item>
          <p>[agent] Simultaneous 
<<<<<<< HEAD
          <seealso marker="snmpa#backup">snmpa:backup/1,2</seealso> 
          calls can interfere.
          The master agent did not check if a backup was already in 
          progress when a backup request was accepted. </p>
=======
	  <seealso marker="snmpa#backup">snmpa:backup/1,2</seealso> 
	  calls can interfere.
	  The master agent did not check if a backup was already in 
	  progress when a backup request was accepted. </p>
>>>>>>> 12e0e58d
          <p>Own Id: OTP-9884</p>
          <p>Aux Id: Seq 11995</p>
        </item>

      </list>
      -->
<<<<<<< HEAD
=======

>>>>>>> 12e0e58d
    </section>

    <section>
      <title>Incompatibilities</title>
      <p>-</p>
    </section>

  </section> <!-- 4.22 -->


  <section>
    <title>SNMP Development Toolkit 4.21.7</title>
    <p>Version 4.21.7 supports code replacement in runtime from/to
    version 4.21.6, 4.21.5, 4.21.4, 4.21.3, 4.21.2, 4.21.1, 4.21, 4.20.1 and 
    4.20. </p>

    <section>
      <title>Improvements and new features</title>
      <p>-</p>

      <!--
      <list type="bulleted">
        <item>
          <p>[agent] DoS attack using GET-BULK with large value of 
          MaxRepetitions.
          A preventive method has been implementing by simply 
          limit the number of varbinds that can be included in 
          a Get-BULK response message. This is specified by the 
          new config option, 
          <seealso marker="snmp_app#agent_gb_max_vbs">gb_max_vbs</seealso>. 
          </p>
          <p>Own Id: OTP-9700</p>
        </item>

      </list>
      -->

    </section>

    <section>
      <title>Fixed Bugs and Malfunctions</title>
      <!--
      <p>-</p>
      -->

      <list type="bulleted">
        <item>
          <p>[agent] Simultaneous 
          <seealso marker="snmpa#backup">snmpa:backup/1,2</seealso> 
          calls can interfere.
          The master agent did not check if a backup was already in 
          progress when a backup request was accepted. </p>
          <p>Own Id: OTP-9884</p>
          <p>Aux Id: Seq 11995</p>
        </item>

      </list>

    </section>

    <section>
      <title>Incompatibilities</title>
      <p>-</p>
    </section>

  </section> <!-- 4.21.7 -->


  <section>
    <title>SNMP Development Toolkit 4.21.6</title>
    <p>Version 4.21.6 supports code replacement in runtime from/to
    version 4.21.5, 4.21.4, 4.21.3, 4.21.2, 4.21.1, 4.21, 4.20.1 and 
    4.20. </p>

    <section>
      <title>Improvements and new features</title>
      <!--
      <p>-</p>
      -->

      <list type="bulleted">
        <item>
          <p>[agent] DoS attack using GET-BULK with large value of 
          MaxRepetitions.
          A preventive method has been implementing by simply 
          limit the number of varbinds that can be included in 
          a Get-BULK response message. This is specified by the 
          new config option, 
          <seealso marker="snmp_app#agent_gb_max_vbs">gb_max_vbs</seealso>. 
          </p>
          <p>Own Id: OTP-9700</p>
        </item>

      </list>

    </section>

    <section>
      <title>Fixed Bugs and Malfunctions</title>
      <!--
      <p>-</p>
      -->

      <list type="bulleted">
        <item>
          <p>[agent] Mib server cache gclimit update function incorrectly calls 
          age update function. 
          The gclimit update function, 
          <seealso marker="snmpa#update_mibs_cache_gclimit">update_mibs_cache_gclimit/1</seealso>, 
          <em>incorrectly</em> called the age update function, 
          <seealso marker="snmpa#update_mibs_cache_age">update_mibs_cache_age/2</seealso>. </p>
          <p>Johan Claesson</p>
          <p>Own Id: OTP-9868</p>
        </item>

      </list>

    </section>

    <section>
      <title>Incompatibilities</title>
      <p>-</p>
    </section>

  </section> <!-- 4.21.6 -->


  <section>
    <title>SNMP Development Toolkit 4.21.5</title>
    <p>Version 4.21.5 supports code replacement in runtime from/to
      version 4.21.4, 4.21.3, 4.21.2, 4.21.1, 4.21, 4.20.1 and 4.20. </p>

    <section>
      <title>Improvements and new features</title>
<!--
      <p>-</p>
-->

      <list type="bulleted">
        <item>
          <p>[agent] Removed (more) use of old style tuple funs. </p>
          <p>Own Id: OTP-9783</p>
        </item>

      </list>

    </section>

    <section>
      <title>Fixed Bugs and Malfunctions</title>
<!--
      <p>-</p> 
-->

      <list type="bulleted">
        <item>
          <p>[agent] Repeated vacm table dumping fails due to file name 
          conflict. When dumping the vacm table to disk, a temoporary 
          file with a fixed name was used. If the table dumping 
          (snmpa_vacm:dump_table/0) was initiated from several different 
          processes in rapid succesion, the dumping could fail because the 
          different processes was simultaniously trying to write to the 
          same file. This problem has been eliminated by creating a unique 
          name for the temporary file. </p>
          <p>Own Id: OTP-9851</p>
          <p>Aux Id: Seq 11980</p>
        </item>

      </list>
    </section>

    <section>
      <title>Incompatibilities</title>
      <p>-</p>

<!--
      <list type="bulleted">
        <item>
          <p>foo. </p>
          <p>Own Id: OTP-9718</p>
        </item>

      </list>
-->

    </section>

  </section> <!-- 4.21.5 -->


  <section>
    <title>SNMP Development Toolkit 4.21.4</title>
    <p>This version has never been released for R14B.</p>
    <p>Version 4.21.4 supports code replacement in runtime from/to
      version 4.21.3, 4.21.2, 4.21.1, 4.21, 4.20.1, 4.20 and 4.19. </p>

    <section>
      <title>Improvements and new features</title>
      <p>-</p>

<!--
      <list type="bulleted">
        <item>
          <p>[compiler] Improved version info printout from the 
          <seealso marker="snmpc(command)#">MIB compiler frontend escript</seealso>. </p>
          <p>Own Id: OTP-9618</p>
        </item>

      </list>
-->

    </section>

    <section>
      <title>Fixed Bugs and Malfunctions</title>
<!--
      <p>-</p> 
-->

      <list type="bulleted">
        <item>
          <p>[agent] Removed use of old style tuple funs. </p>
          <p>Own Id: OTP-9779</p>
        </item>

      </list>
    </section>

    <section>
      <title>Incompatibilities</title>
      <p>-</p>

<!--
      <list type="bulleted">
        <item>
          <p>foo. </p>
          <p>Own Id: OTP-9718</p>
        </item>

      </list>
-->

    </section>

  </section> <!-- 4.21.4 -->


  <section>
    <title>SNMP Development Toolkit 4.21.3</title>
    <p>Version 4.21.3 supports code replacement in runtime from/to
      version 4.21.2, 4.21.1, 4.21, 4.20.1, 4.20 and 4.19. </p>

    <section>
      <title>Improvements and new features</title>
<!--
      <p>-</p>
-->

      <list type="bulleted">
        <item>
          <p>[compiler] Improved version info printout from the 
	  <seealso marker="snmpc(command)#">MIB compiler frontend escript</seealso>. </p>
          <p>Own Id: OTP-9618</p>
        </item>

      </list>

    </section>

    <section>
      <title>Fixed Bugs and Malfunctions</title>
<!--
      <p>-</p> 
-->

      <list type="bulleted">
        <item>
          <p>[agent] Version 4.20 introduced a change that broke trap 
	  sending from subagents. Due to a bug in the test code, 
	  this was not discovered, until that bug was fixed. </p>
          <p>Own Id: OTP-9745</p>
        </item>

        <item>
          <p>[agent] When sending an error message (reply) regarding 
	  <c>snmpUnknownPDUHandlers</c>, the agent used the wrong OID. </p>
          <p>Own Id: OTP-9747</p>
        </item>

        <item>
          <p>[compiler] Fix the <c>--warnings/--W</c> option parsing in the 
          <seealso marker="snmpc(command)#option_warnings">snmpc</seealso>
          wrapper (e)script. 
          The short warning option was incorrectly <c>--w</c>, instead
          of as documented <c>--W</c>. This has now been corrected. </p>
          <p>*** POTENTIAL INCOMPATIBILITY ***</p>
          <p>Tuncer Ayaz</p>
          <p>Own Id: OTP-9718</p>
        </item>

      </list>
    </section>


    <section>
      <title>Incompatibilities</title>
<!--
      <p>-</p>
-->

      <list type="bulleted">
        <item>
          <p>[compiler] The short warning option has been changed from 
          <c>--w</c> to <c>--W</c> to comply with the documentation. </p>
          <p>Tuncer Ayaz</p>
          <p>Own Id: OTP-9718</p>
        </item>

      </list>
    </section>

  </section> <!-- 4.21.3 -->


  <section>
    <title>SNMP Development Toolkit 4.21.2</title>
    <p>Version 4.21.2 supports code replacement in runtime from/to
      version 4.21.1, 4.21, 4.20.1, 4.20 and 4.19. </p>

    <section>
      <title>Improvements and new features</title>
      <p>-</p>

<!--
      <list type="bulleted">
        <item>
          <p>Bad note store GC timer deactivation. 
	  Wrong field in the state record was set (timeout instead active). </p>
          <p>Stefan Grundmann</p>
          <p>Own Id: OTP-9690</p>
        </item>

      </list>
-->

    </section>

    <section>
      <title>Fixed Bugs and Malfunctions</title>
<!--
      <p>-</p> 
-->

      <list type="bulleted">
        <item>
          <p>Bad note store GC timer deactivation. 
	  Wrong field in the state record was set (timeout instead active). </p>
          <p>Stefan Grundmann</p>
          <p>Own Id: OTP-9690</p>
        </item>

      </list>
    </section>


    <section>
      <title>Incompatibilities</title>
      <p>-</p>
    </section>

  </section> <!-- 4.21.2 -->


  <section>
    <title>SNMP Development Toolkit 4.21.1</title>
    <p>Version 4.21.1 supports code replacement in runtime from/to
      version 4.20.1, 4.20 and 4.19. </p>

    <section>
      <title>Improvements and new features</title>
<!--
      <p>-</p>
-->
      <list type="bulleted">
        <item>
          <p>[compiler] Used wrong variable name (for 
	  warnings-as-errors variable), which caused the 
	  compiler to crash when using the snmpc (e)script. </p>
	  <p>Also added the option 
	  <seealso marker="snmpc(command)#option_werror">--Werror</seealso>
	  for the SNMP MIB compiler (escript) frontend (to mimic 
	  <seealso marker="erts:erlc">erlc</seealso>), 
	  which specifies whether warnings should be treated as errors. </p>
          <p>Own Id: OTP-9447</p>
        </item>

        <item>
          <p>[agent] Some very minor debugging improvements. </p>
          <p>Own Id: OTP-9446</p>
        </item>
      </list>

    </section>

    <section>
      <title>Fixed Bugs and Malfunctions</title>
      <p>-</p> 

<!--
      <list type="bulleted">
        <item>
          <p>The snmp config tool could not handle (manager) audit trail config 
	  because the option seqno was not handled. </p>
	  <p>Own Id: OTP-9354</p>
	</item>

      </list>
-->
    </section>


    <section>
      <title>Incompatibilities</title>
      <p>-</p>
    </section>

  </section> <!-- 4.21.1 -->


  <section>
    <title>SNMP Development Toolkit 4.21</title>
    <p>Version 4.21 supports code replacement in runtime from/to
      version 4.20.1, 4.20 and 4.19. </p>

    <section>
      <title>Improvements and new features</title>
<!--
      <p>-</p>
-->
      <list type="bulleted">
        <item>
          <p>[manager] There was no way to specify transport domain. 
	  The transport domains was assumed to be IPv4 (transportDomainUdpIpv4).
	  This has now been changed so that it can also be IPv6 
	  (transportDomainUdpIpv6). 
	  To facilitate this, the transport domain, <c>tdomain</c>, 
	  is now a (new) valid option when 
	  <seealso marker="snmpm#register_agent">registering</seealso>
	  a new agent (and 
	  <seealso marker="snmpm#update_agent_info">updating</seealso> 
	  agent info). </p>
	  <p>This also mean that the transport behaviour has changed. </p>
          <p>Own Id: OTP-9305</p>
          <p>Aux Id: Seq 11847</p>
        </item>

        <item>
          <p>[compiler] Added the option 
	  <seealso marker="snmpc#compile">warnings_as_errors</seealso> 
	  (for the SNMP MIB compiler (escript) frontend, the option 
	  <seealso marker="snmpc(command)#option_wae">--wae</seealso> is used) 
	  which specifies whether warnings should be treated as errors. </p>
          <p>Tuncer Ayaz</p>
          <p>Own Id: OTP-9437</p>
        </item>
      </list>

    </section>

    <section>
      <title>Fixed Bugs and Malfunctions</title>
<!--
      <p>-</p> 
-->

      <list type="bulleted">
        <item>
          <p>The snmp config tool could not handle (manager) audit trail config 
	  because the option seqno was not handled. </p>
	  <p>Own Id: OTP-9354</p>
	</item>

        <item>
          <p>[agent] The SNMP ACM cache was not properly updated when
	  changes where made to the VACM security-to-group, access and
	  view-tree-family tables. </p>
	  <p>Own Id: OTP-9367</p>
          <p>Aux Id: Seq 11858</p>
	</item>

        <item>
          <p>Fixed install directory typo for man3. </p>
	  <p>Peter Lemenkov</p>
	  <p>Hans Ulrich Niedermann</p>
	  <p>Own Id: OTP-9442</p>
	</item>

      </list>
    </section>


    <section>
      <title>Incompatibilities</title>
      <p>-</p>
    </section>

  </section> <!-- 4.21 -->


  <section>
    <title>SNMP Development Toolkit 4.20.1</title>
    <p>Version 4.20.1 supports code replacement in runtime from/to
      version 4.20, 4.19 and 4.18.</p>

    <section>
      <title>Improvements and new features</title>
      <p>-</p>
<!--
      <list type="bulleted">
        <item>
          <p>Added type specs for functions that do not return. </p>
          <p>Kostis Sagonas</p>
          <p>Own Id: OTP-9208</p>
        </item>
      </list>
-->
    </section>

    <section>
      <title>Fixed Bugs and Malfunctions</title>
<!--
      <p>-</p> 
-->
      <list type="bulleted">
        <item>
          <p>[agent] Did not handle transport domains properly in some cases, 
	  for instance trap sending. </p>
	  <p>Own Id: OTP-9400</p>
	</item>

        <item>
          <p>[agent] Wrong default transport domain, snmpUDPDomain, instead
	  of transportDomainUdpIpv4. </p>
	  <p>Own Id: OTP-9425</p>
          <p>Aux Id: Seq 11874</p>
	</item>

      </list>
    </section>


    <section>
      <title>Incompatibilities</title>
      <p>-</p>
    </section>

  </section> <!-- 4.20.1 -->


  <section>
    <title>SNMP Development Toolkit 4.20</title>
    <p>Version 4.20 supports code replacement in runtime from/to
      version 4.19 and 4.18.</p>

    <section>
      <title>Improvements and new features</title>
<!--
      <p>-</p>
-->
      <list type="bulleted">
        <item>
          <p>[agent] Added support for sending traps to IPv6 targets. </p>
	  <p>See the 
	  <seealso marker="snmp_agent_config_files#target_addr">target address config file</seealso>, 
	  the <seealso marker="snmpa_conf#target_addr_entry">target_addr_entry/11</seealso> function or 
	  <seealso marker="snmp_target_mib#add_addr">add_addr/11</seealso> for more info. </p>
          <p>Own Id: OTP-9088</p>
          <p>Aux Id: Seq 11790</p>
	</item>


        <item>
          <p>[agent] To be able to handle multiple engine-id(s) when
	  sending trap(s), the function 
          <seealso marker="snmp_community_mib#add_community">
	  add_community/6</seealso> has been added. </p>
          <p>Own Id: OTP-9119</p>
          <p>Aux Id: Seq 11792</p>
        </item>

        <item>
          <p>[manager] The API for snmp requests has been augmented to
	  allow the caller to override some configuration. </p>
	  <p>This has been done by introducing a new set of API functions, see 
	  <seealso marker="snmpm#sync_get2">sync_get2/3,4</seealso>, 
	  <seealso marker="snmpm#async_get2">async_get2/3,4</seealso>, 
	  <seealso marker="snmpm#sync_get_next2">sync_get_next2/3,4</seealso>, 
	  <seealso marker="snmpm#async_get_next2">async_get_next2/3,4</seealso>, 
	  <seealso marker="snmpm#sync_get_bulk2">sync_get_bulk2/5,6</seealso>, 
	  <seealso marker="snmpm#async_get_bulk2">async_get_bulk2/5,6</seealso>, 
	  <seealso marker="snmpm#sync_set2">sync_set2/3,4</seealso> and 
	  <seealso marker="snmpm#async_set2">async_set2/3,4</seealso>
	  for more info. </p>
          <p>Own Id: OTP-9162</p>
        </item>

        <item>
          <p>[manager] The old API functions (for get and set
	  requests: 
	  snmpm:g/3,4,5,6,7, snmpm:ag/3,4,5,6,7, 
	  snmpm:gn/3,4,5,6,7, snmpm:agn/3,4,5,6,7,
	  snmpm:s/3,4,5,6,7, snmpm:s/3,4,5,6,7,
	  snmpm:gb/5,6,7,8,9 and snmpm:agb/5,6,7,8,9)
	  are now officially deprecated.
	  They will be removed as of R16B. </p>
          <p>Own Id: OTP-9174</p>
        </item>

        <item>
          <p>[agent] Pass extra info through the agent to the net-if
	  process when sending notifications. </p>
	  <p>See 
	  <seealso marker="snmpa#send_notification2">
	  snmpa:send_notification2/3</seealso> for more info. 
	  See also the incomming net-if messages when sending a 
	  <seealso marker="snmp_agent_netif#im_send_pdu">trap</seealso> 
	  (send_pdu message) and 
	  <seealso marker="snmp_agent_netif#im_send_pdu_req">
	  notification</seealso> (send_pdu_req message). </p>
          <p>Own Id: OTP-9183</p>
          <p>Aux Id: Seq 11817</p>
        </item>

        <item>
          <p>Added type specs for functions that do not return. </p>
          <p>Kostis Sagonas</p>
          <p>Own Id: OTP-9208</p>
        </item>
      </list>
    </section>

    <section>
      <title>Fixed Bugs and Malfunctions</title>
<!--
      <p>-</p> 
-->

      <list type="bulleted">
        <item>
          <p>Fixed endode/decode of values of type <c>Counter32</c>. </p>
	  <p>This type (<c>Counter32</c>) is an unsigned integer 32, 
	  but is actually encoded as an signed integer 32. 
	  The encode/decode functions however, treated it as if it was 
	  encodeded as an unsigned integer 32. </p>
	  <p>Own Id: OTP-9022</p>
	</item>

      </list>
    </section>


    <section>
      <title>Incompatibilities</title>
      <p>-</p>
    </section>

  </section> <!-- 4.20 -->


  <section>
    <title>SNMP Development Toolkit 4.19</title>
    <p>Version 4.19 supports code replacement in runtime from/to
      version 4.18.</p>

    <section>
      <title>Improvements and new features</title>
<!--
      <p>-</p>
-->
      <list type="bulleted">
        <item>
          <p>[compiler] Added support for textual convention 
	  <c>AGENT-CAPABILITIES</c> and "full" support for textual 
          convention MODULE-COMPLIANCE, both defined by the SNMPv2-CONF 
          mib.</p>
          <p>The <c>reference</c> and <c>modules</c> part(s) are
	  stored in the <c>assocList</c> of the mib-entry (<c>me</c>) 
	  record. 
	  Only handled <em>if</em> the option(s) <c>agent_capabilities</c>
	  and <c>module_compliance</c> (respectively) are provided to the 
	  compiler. </p>
	  <p>See <seealso marker="snmpc#compile">compile/2</seealso> 
	  for more info. </p>
	  <p>For backward compatibillity, the MIBs provided with 
	  this application are <em>not</em> compiled with these 
	  options. </p>
          <p>Own Id: OTP-8966</p>
        </item>

        <item>
          <p>[agent] Added a "complete" set of (snmp) table and variable
          print functions, for each mib handled by the SNMP (agent)
          application. This will be usefull when debugging a running agent.</p>
          <p>See
          <seealso marker="snmpa#print_mib_info">print_mib_info/0</seealso>,
          <seealso marker="snmpa#print_mib_tables">print_mib_tables/0</seealso>
          and
          <seealso marker="snmpa#print_mib_variables">print_mib_variables/0</seealso>
          for more info. </p>
          <p>Own Id: OTP-8977</p>
        </item>

        <item>
          <p>[compiler] Added a MIB compiler (frontend) escript, 
          <c>snmpc</c>. </p>
          <p>Own Id: OTP-9004</p>
        </item>

      </list>
    </section>

    <section>
      <title>Fixed Bugs and Malfunctions</title>
<!--
      <p>-</p> 
-->
      <list type="bulleted">
        <item>
          <p>[agent] For the table vacmAccessTable,
          when performing the is_set_ok and set operation(s),
          all values of the vacmAccessSecurityModel column was
          incorrectly translated to <c>any</c>. </p>
<!--
that is when calling:
snmp_view_basec_acm_mib:vacmAccessTable(set, RowIndex, Cols).
-->
          <p>Own Id: OTP-8980</p>
        </item>

        <item>
          <p>[agent] When calling
          <seealso marker="snmp_view_based_acm_mib#reconfigure">snmp_view_based_acm_mib:reconfigure/1</seealso>
          on a running node, the table <c>vacmAccessTable</c> was not properly
          cleaned.
          This meant that if some entries in the vacm.conf file was removed
          (compared to the <c>current</c> config),
          while others where modified and/or added, the removed entrie(s)
          would still exist in the <c>vacmAccessTable</c> table. </p>
          <p>Own Id: OTP-8981</p>
          <p>Aux Id: Seq 11750</p>
        </item>

      </list>
    </section>


    <section>
      <title>Incompatibilities</title>
      <p>-</p>
    </section>

  </section> <!-- 4.19 -->


  <section>
    <title>SNMP Development Toolkit 4.18</title>
    <p>Version 4.18 supports code replacement in runtime from/to
      version 4.17.1 and 4.17.</p>

    <section>
      <title>Improvements and new features</title>
      <list type="bulleted">
        <item>
          <p>Prepared for R14B release.</p>
        </item>
      </list>
    </section>

    <section><title>Fixed Bugs and Malfunctions</title>
      <p>-</p>
<!--
      <list type="bulleted">
        <item>
          <p>[agent] When the function FilterMod:accept_recv/2 returned false
          the SNMP agent stopped collecting messages from UDP.</p>
          <p>Own Id: OTP-8761</p>
        </item>
      </list>
-->
    </section>

    <section>
      <title>Incompatibilities</title>
      <p>-</p>
    </section>
  </section> <!-- 4.18 -->


  <!-- section>
    <title>Release notes history</title>
    <p>For information about older versions see
      <url href="part_notes_history_frame.html">release notes history</url>.</p>
  </section -->
</chapter>
<|MERGE_RESOLUTION|>--- conflicted
+++ resolved
@@ -36,7 +36,6 @@
   <section>
     <title>SNMP Development Toolkit 4.22</title>
     <p>Version 4.22 supports code replacement in runtime from/to
-<<<<<<< HEAD
     version 4.21.7 4.21.6 4.21.5, 4.21.4, 4.21.3, 4.21.2, 4.21.1 and 4.21. </p>
 
     <section>
@@ -62,61 +61,37 @@
 	  traffic in newly created processes. The message/request is
 	  processed and then the process exits. </p>
           <p>Own Id: OTP-9876</p>
-=======
-    version 4.21.7, 4.21.6, 4.21.5, 4.21.4, 4.21.3, 4.21.2, 4.21.1 and 
-    4.21. </p>
-
-    <section>
-      <title>Improvements and new features</title>
-      <!--
-      <p>-</p>
-      -->
-
-      <list type="bulleted">
+	</item>
+
         <item>
           <p>[agent] Documenting previously existing but undocumented function, 
 	  <seealso marker="snmp_generic#get_table_info">snmp_generic:get_table_info/2</seealso>. </p>
 	  <p>Own Id: OTP-9942</p>
->>>>>>> 12e0e58d
-        </item>
-
-      </list>
-
-    </section>
-
-    <section>
-<<<<<<< HEAD
-      <title>Fixed Bugs and Malfunctions</title>
-=======
-      <title>Reported Fixed Bugs and Malfunctions</title>
->>>>>>> 12e0e58d
+        </item>
+
+      </list>
+
+    </section>
+
+    <section>
+      <title>Fixed Bugs and Malfunctions</title>
       <p>-</p>
 
       <!--
       <list type="bulleted">
         <item>
           <p>[agent] Simultaneous 
-<<<<<<< HEAD
           <seealso marker="snmpa#backup">snmpa:backup/1,2</seealso> 
           calls can interfere.
           The master agent did not check if a backup was already in 
           progress when a backup request was accepted. </p>
-=======
-	  <seealso marker="snmpa#backup">snmpa:backup/1,2</seealso> 
-	  calls can interfere.
-	  The master agent did not check if a backup was already in 
-	  progress when a backup request was accepted. </p>
->>>>>>> 12e0e58d
           <p>Own Id: OTP-9884</p>
           <p>Aux Id: Seq 11995</p>
         </item>
 
       </list>
       -->
-<<<<<<< HEAD
-=======
-
->>>>>>> 12e0e58d
+
     </section>
 
     <section>
