%%
%% %CopyrightBegin%
%%
%% Copyright Ericsson AB 2011-2013. All Rights Reserved.
%%
%% Licensed under the Apache License, Version 2.0 (the "License");
%% you may not use this file except in compliance with the License.
%% You may obtain a copy of the License at
%%
%%     http://www.apache.org/licenses/LICENSE-2.0
%%
%% Unless required by applicable law or agreed to in writing, software
%% distributed under the License is distributed on an "AS IS" BASIS,
%% WITHOUT WARRANTIES OR CONDITIONS OF ANY KIND, either express or implied.
%% See the License for the specific language governing permissions and
%% limitations under the License.
%%
%% %CopyrightEnd%
%%
-module(ssl_tls_dist_proxy).


-export([listen/1, accept/1, connect/2, get_tcp_address/1]).
-export([init/1, start_link/0, handle_call/3, handle_cast/2, handle_info/2, 
	 terminate/2, code_change/3, ssl_options/2]).

-include_lib("kernel/include/net_address.hrl").

-record(state, 
	{listen,
	 accept_loop
	}).

-define(PPRE, 4).
-define(PPOST, 4).


%%====================================================================
%% Internal application API
%%====================================================================

listen(Name) ->
    gen_server:call(?MODULE, {listen, Name}, infinity). 

accept(Listen) ->
    gen_server:call(?MODULE, {accept, Listen}, infinity).

connect(Ip, Port) ->
    gen_server:call(?MODULE, {connect, Ip, Port}, infinity).


do_listen(Options) ->
    {First,Last} = case application:get_env(kernel,inet_dist_listen_min) of
                        {ok,N} when is_integer(N) ->
                            case application:get_env(kernel,
                                                    inet_dist_listen_max) of
                               {ok,M} when is_integer(M) ->
                                   {N,M};
                               _ ->
                                   {N,N}
                            end;
                        _ ->
                            {0,0}
                   end,
    do_listen(First, Last, listen_options([{backlog,128}|Options])).

do_listen(First,Last,_) when First > Last ->
    {error,eaddrinuse};
do_listen(First,Last,Options) ->
    case gen_tcp:listen(First, Options) of
        {error, eaddrinuse} ->
            do_listen(First+1,Last,Options);
        Other ->
            Other
    end.

listen_options(Opts0) ->
    Opts1 =
        case application:get_env(kernel, inet_dist_use_interface) of
            {ok, Ip} ->
                [{ip, Ip} | Opts0];
            _ ->
                Opts0
        end,
    case application:get_env(kernel, inet_dist_listen_options) of
        {ok,ListenOpts} ->
            ListenOpts ++ Opts1;
        _ ->
            Opts1
    end.

%%====================================================================
%% gen_server callbacks
%%====================================================================

start_link() ->
    gen_server:start_link({local, ?MODULE}, ?MODULE, [], []).

init([]) ->
    process_flag(priority, max),
    {ok, #state{}}.

handle_call({listen, Name}, _From, State) ->
    case gen_tcp:listen(0, [{active, false}, {packet,?PPRE}]) of
<<<<<<< HEAD
	{ok, Socket} ->
	    {ok, World} = gen_tcp:listen(0, [{active, false}, binary, {packet,?PPRE}]),
	    {ok, TcpAddress} = get_tcp_address(Socket),
	    {ok, WorldTcpAddress} = get_tcp_address(World),
	    {_,Port} = WorldTcpAddress#net_address.address,
	    case erl_epmd:register_node(Name, Port) of
		{ok, Creation} ->
		    {reply, {ok, {Socket, TcpAddress, Creation}},
		     State#state{listen={Socket, World}}};
		{error, _} = Error ->
		    {reply, Error, State}
	    end;
	Error ->
	    {reply, Error, State}
=======
       {ok, Socket} ->
           {ok, World} = do_listen([{active, false}, binary, {packet,?PPRE}, {reuseaddr, true}]),
           {ok, TcpAddress} = get_tcp_address(Socket),
           {ok, WorldTcpAddress} = get_tcp_address(World),
           {_,Port} = WorldTcpAddress#net_address.address,
           {ok, Creation} = erl_epmd:register_node(Name, Port),
           {reply, {ok, {Socket, TcpAddress, Creation}},
            State#state{listen={Socket, World}}};
       Error ->
           {reply, Error, State}
>>>>>>> d00d68f9
    end;

handle_call({accept, Listen}, {From, _}, State = #state{listen={_, World}}) ->
    Self = self(),
    ErtsPid = spawn_link(fun() -> accept_loop(Self, erts, Listen, From) end),
    WorldPid = spawn_link(fun() -> accept_loop(Self, world, World, Listen) end),
    {reply, ErtsPid, State#state{accept_loop={ErtsPid, WorldPid}}};

handle_call({connect, Ip, Port}, {From, _}, State) ->
    Me = self(),
    Pid = spawn_link(fun() -> setup_proxy(Ip, Port, Me) end),
    receive 
	{Pid, go_ahead, LPort} -> 
	    Res = {ok, Socket} = try_connect(LPort),
	    case gen_tcp:controlling_process(Socket, From) of
		{error, badarg} = Error -> {reply, Error, State};   % From is dead anyway.
		ok ->
		    flush_old_controller(From, Socket),
		    {reply, Res, State}
	    end;
	{Pid, Error} ->
	    {reply, Error, State}
    end;

handle_call(_What, _From, State) ->
    {reply, ok, State}.

handle_cast(_What, State) ->
    {noreply, State}.

handle_info(_What, State) ->
    {noreply, State}.

terminate(_Reason, _St) ->
    ok.

code_change(_OldVsn, St, _Extra) ->
    {ok, St}.

%%--------------------------------------------------------------------
%%% Internal functions
%%--------------------------------------------------------------------
get_tcp_address(Socket) ->
    case inet:sockname(Socket) of
	{ok, Address} ->
	    {ok, Host} = inet:gethostname(),
	    NetAddress = #net_address{
			    address = Address,
			    host = Host,
			    protocol = proxy,
			    family = inet
			   },
	    {ok, NetAddress};
	{error, _} = Error -> Error
    end.

accept_loop(Proxy, erts = Type, Listen, Extra) ->
    process_flag(priority, max),
    case gen_tcp:accept(Listen) of
	{ok, Socket} ->
	    Extra ! {accept,self(),Socket,inet,proxy},
	    receive 
		{_Kernel, controller, Pid} ->
		    inet:setopts(Socket, [nodelay()]),
		    ok = gen_tcp:controlling_process(Socket, Pid),
		    flush_old_controller(Pid, Socket),
		    Pid ! {self(), controller};
		{_Kernel, unsupported_protocol} ->
		    exit(unsupported_protocol)
	    end;
	Error ->
	    exit(Error)
    end,
    accept_loop(Proxy, Type, Listen, Extra);

accept_loop(Proxy, world = Type, Listen, Extra) ->
    process_flag(priority, max),
    case gen_tcp:accept(Listen) of
	{ok, Socket} ->
	    Opts = get_ssl_options(server),
	    case ssl:ssl_accept(Socket, Opts) of
		{ok, SslSocket} ->
		    PairHandler =
			spawn_link(fun() ->
					   setup_connection(SslSocket, Extra)
				   end),
		    ok = ssl:controlling_process(SslSocket, PairHandler),
		    flush_old_controller(PairHandler, SslSocket);
		_ ->
		    gen_tcp:close(Socket)
	    end;
	Error ->
	    exit(Error)
    end,
    accept_loop(Proxy, Type, Listen, Extra).

try_connect(Port) ->
    case gen_tcp:connect({127,0,0,1}, Port, [{active, false}, {packet,?PPRE}, nodelay()]) of
	R = {ok, _S} ->
	    R;
	{error, _R} ->
	    try_connect(Port)
    end.

setup_proxy(Ip, Port, Parent) ->
    process_flag(trap_exit, true),
    Opts = get_ssl_options(client),
    case ssl:connect(Ip, Port, [{active, true}, binary, {packet,?PPRE}, nodelay()] ++ Opts) of
	{ok, World} ->
	    {ok, ErtsL} = gen_tcp:listen(0, [{active, true}, {ip, {127,0,0,1}}, binary, {packet,?PPRE}]),
	    {ok, #net_address{address={_,LPort}}} = get_tcp_address(ErtsL),
	    Parent ! {self(), go_ahead, LPort},
	    case gen_tcp:accept(ErtsL) of
		{ok, Erts} ->
		    %% gen_tcp:close(ErtsL),
		    loop_conn_setup(World, Erts);
		Err ->
		    Parent ! {self(), Err}
	    end;
	Err ->
	    Parent ! {self(), Err}
    end.


%% we may not always want the nodelay behaviour
%% %% for performance reasons

nodelay() ->
    case application:get_env(kernel, dist_nodelay) of
  undefined ->
      {nodelay, true};
  {ok, true} ->
      {nodelay, true};
  {ok, false} ->
      {nodelay, false};
  _ ->
      {nodelay, true}
    end.

setup_connection(World, ErtsListen) ->
    process_flag(trap_exit, true),
    {ok, TcpAddress} = get_tcp_address(ErtsListen),
    {_Addr,Port} = TcpAddress#net_address.address,
    {ok, Erts} = gen_tcp:connect({127,0,0,1}, Port, [{active, true}, binary, {packet,?PPRE}, nodelay()]),
    ssl:setopts(World, [{active,true}, {packet,?PPRE}, nodelay()]),
    loop_conn_setup(World, Erts).

loop_conn_setup(World, Erts) ->
    receive 
	{ssl, World, Data = <<$a, _/binary>>} ->
	    gen_tcp:send(Erts, Data),
	    ssl:setopts(World, [{packet,?PPOST}, nodelay()]),
	    inet:setopts(Erts, [{packet,?PPOST}, nodelay()]),
	    loop_conn(World, Erts);
	{tcp, Erts, Data = <<$a, _/binary>>} ->
	    ssl:send(World, Data),
	    ssl:setopts(World, [{packet,?PPOST}, nodelay()]),
	    inet:setopts(Erts, [{packet,?PPOST}, nodelay()]),
	    loop_conn(World, Erts);
	{ssl, World, Data = <<_, _/binary>>} ->
	    gen_tcp:send(Erts, Data),
	    loop_conn_setup(World, Erts);
	{tcp, Erts, Data = <<_, _/binary>>} ->
	    ssl:send(World, Data),
	    loop_conn_setup(World, Erts);
	{ssl, World, Data} ->
	    gen_tcp:send(Erts, Data),
	    loop_conn_setup(World, Erts);
	{tcp, Erts, Data} ->
	    ssl:send(World, Data),
	    loop_conn_setup(World, Erts);
	{tcp_closed, Erts} ->
	    ssl:close(World);
	{ssl_closed,  World} ->
	    gen_tcp:close(Erts);
	{ssl_error, World, _} ->

	    ssl:close(World)
    end.

loop_conn(World, Erts) ->
    receive 
	{ssl, World, Data} ->
	    gen_tcp:send(Erts, Data),
	    loop_conn(World, Erts);
	{tcp, Erts, Data} ->
	    ssl:send(World, Data),
	    loop_conn(World, Erts);
	{tcp_closed, Erts} ->
	    ssl:close(World);
	{ssl_closed,  World} ->
	    gen_tcp:close(Erts);
	{ssl_error, World, _} ->
	    ssl:close(World)
    end.

get_ssl_options(Type) ->
    case init:get_argument(ssl_dist_opt) of
	{ok, Args} ->
	    [{erl_dist, true} | ssl_options(Type, lists:append(Args))];
	_ ->
	    [{erl_dist, true}]
    end.

ssl_options(_,[]) ->
    [];
ssl_options(server, ["client_" ++ _, _Value |T]) ->
    ssl_options(server,T);
ssl_options(client, ["server_" ++ _, _Value|T]) ->
    ssl_options(client,T);
ssl_options(server, ["server_certfile", Value|T]) ->
    [{certfile, Value} | ssl_options(server,T)];
ssl_options(client, ["client_certfile", Value | T]) ->
    [{certfile, Value} | ssl_options(client,T)];
ssl_options(server, ["server_cacertfile", Value|T]) ->
    [{cacertfile, Value} | ssl_options(server,T)];
ssl_options(client, ["client_cacertfile", Value|T]) ->
    [{cacertfile, Value} | ssl_options(client,T)];
ssl_options(server, ["server_keyfile", Value|T]) ->
    [{keyfile, Value} | ssl_options(server,T)];
ssl_options(client, ["client_keyfile", Value|T]) ->
    [{keyfile, Value} | ssl_options(client,T)];
ssl_options(server, ["server_password", Value|T]) ->
    [{password, Value} | ssl_options(server,T)];
ssl_options(client, ["client_password", Value|T]) ->
    [{password, Value} | ssl_options(client,T)];
ssl_options(server, ["server_verify", Value|T]) ->
    [{verify, atomize(Value)} | ssl_options(server,T)];
ssl_options(client, ["client_verify", Value|T]) ->
    [{verify, atomize(Value)} | ssl_options(client,T)];
ssl_options(server, ["server_reuse_sessions", Value|T]) ->
    [{reuse_sessions, atomize(Value)} | ssl_options(server,T)];
ssl_options(client, ["client_reuse_sessions", Value|T]) ->
    [{reuse_sessions, atomize(Value)} | ssl_options(client,T)];
ssl_options(server, ["server_secure_renegotiate", Value|T]) ->
    [{secure_renegotiate, atomize(Value)} | ssl_options(server,T)];
ssl_options(client, ["client_secure_renegotiate", Value|T]) ->
    [{secure_renegotiate, atomize(Value)} | ssl_options(client,T)];
ssl_options(server, ["server_depth", Value|T]) ->
    [{depth, list_to_integer(Value)} | ssl_options(server,T)];
ssl_options(client, ["client_depth", Value|T]) ->
    [{depth, list_to_integer(Value)} | ssl_options(client,T)];
ssl_options(server, ["server_hibernate_after", Value|T]) ->
    [{hibernate_after, list_to_integer(Value)} | ssl_options(server,T)];
ssl_options(client, ["client_hibernate_after", Value|T]) ->
    [{hibernate_after, list_to_integer(Value)} | ssl_options(client,T)];
ssl_options(server, ["server_ciphers", Value|T]) ->
    [{ciphers, Value} | ssl_options(server,T)];
ssl_options(client, ["client_ciphers", Value|T]) ->
    [{ciphers, Value} | ssl_options(client,T)];
ssl_options(server, ["server_dhfile", Value|T]) ->
    [{dhfile, Value} | ssl_options(server,T)];
ssl_options(server, ["server_fail_if_no_peer_cert", Value|T]) ->
    [{fail_if_no_peer_cert, atomize(Value)} | ssl_options(server,T)];
ssl_options(_,_) ->
    exit(malformed_ssl_dist_opt).

atomize(List) when is_list(List) ->
    list_to_atom(List);
atomize(Atom) when is_atom(Atom) ->
    Atom.

flush_old_controller(Pid, Socket) ->
    receive
	{tcp, Socket, Data} ->
	    Pid ! {tcp, Socket, Data},
	    flush_old_controller(Pid, Socket);
	{tcp_closed, Socket} ->
	    Pid ! {tcp_closed, Socket},
	    flush_old_controller(Pid, Socket);
	{ssl, Socket, Data} ->
	    Pid ! {ssl, Socket, Data},
	    flush_old_controller(Pid, Socket);
	{ssl_closed, Socket} ->
	    Pid ! {ssl_closed, Socket},
	    flush_old_controller(Pid, Socket)
    after 0 ->
	    ok
    end.<|MERGE_RESOLUTION|>--- conflicted
+++ resolved
@@ -102,9 +102,8 @@
 
 handle_call({listen, Name}, _From, State) ->
     case gen_tcp:listen(0, [{active, false}, {packet,?PPRE}]) of
-<<<<<<< HEAD
 	{ok, Socket} ->
-	    {ok, World} = gen_tcp:listen(0, [{active, false}, binary, {packet,?PPRE}]),
+	    {ok, World} = do_listen([{active, false}, binary, {packet,?PPRE}, {reuseaddr, true}]),
 	    {ok, TcpAddress} = get_tcp_address(Socket),
 	    {ok, WorldTcpAddress} = get_tcp_address(World),
 	    {_,Port} = WorldTcpAddress#net_address.address,
@@ -117,18 +116,6 @@
 	    end;
 	Error ->
 	    {reply, Error, State}
-=======
-       {ok, Socket} ->
-           {ok, World} = do_listen([{active, false}, binary, {packet,?PPRE}, {reuseaddr, true}]),
-           {ok, TcpAddress} = get_tcp_address(Socket),
-           {ok, WorldTcpAddress} = get_tcp_address(World),
-           {_,Port} = WorldTcpAddress#net_address.address,
-           {ok, Creation} = erl_epmd:register_node(Name, Port),
-           {reply, {ok, {Socket, TcpAddress, Creation}},
-            State#state{listen={Socket, World}}};
-       Error ->
-           {reply, Error, State}
->>>>>>> d00d68f9
     end;
 
 handle_call({accept, Listen}, {From, _}, State = #state{listen={_, World}}) ->
