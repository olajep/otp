#
# %CopyrightBegin%
#
# Copyright Ericsson AB 1999-2011. All Rights Reserved.
#
# The contents of this file are subject to the Erlang Public License,
# Version 1.1, (the "License"); you may not use this file except in
# compliance with the License. You should have received a copy of the
# Erlang Public License along with this software. If not, it can be
# retrieved online at http://www.erlang.org/.
#
# Software distributed under the License is distributed on an "AS IS"
# basis, WITHOUT WARRANTY OF ANY KIND, either express or implied. See
# the License for the specific language governing rights and limitations
# under the License.
#
# %CopyrightEnd%
#

#

# SSL test suite Makefile
#
include $(ERL_TOP)/make/target.mk
include $(ERL_TOP)/make/$(TARGET)/otp.mk

# ----------------------------------------------------
# Application version
# ----------------------------------------------------
include ../vsn.mk
VSN=$(GS_VSN)

# ----------------------------------------------------
# Target Specs
# ----------------------------------------------------

MODULES = \
        ssl_test_lib \
	ssl_basic_SUITE \
	ssl_packet_SUITE \
	ssl_payload_SUITE \
	ssl_to_openssl_SUITE \
	ssl_session_cache_SUITE	\
	ssl_test_MACHINE \
	old_ssl_active_SUITE \
	old_ssl_active_once_SUITE \
	old_ssl_passive_SUITE \
        old_ssl_verify_SUITE \
	old_ssl_peer_cert_SUITE \
	old_ssl_misc_SUITE \
	old_ssl_protocol_SUITE \
	old_transport_accept_SUITE \
	old_ssl_dist_SUITE \
	make_certs\
	erl_make_certs


ERL_FILES = $(MODULES:%=%.erl)

HRL_FILES = ssl_test_MACHINE.hrl 

HRL_FILES_SRC = \
	ssl_int.hrl \
	ssl_alert.hrl \
	ssl_handshake.hrl

HRL_FILES_INC = 

HRL_FILES_NEEDED_IN_TEST = \
	$(HRL_FILES_SRC:%=../src/%) \
	$(HRL_FILES_INC:%=../include/%)

TARGET_FILES = $(MODULES:%=$(EBIN)/%.$(EMULATOR))

INCLUDES = -I. -I$(ERL_TOP)/lib/test_server/include/

DATADIRS = ssl_basic_SUITE_data

EMAKEFILE=Emakefile
MAKE_EMAKE = $(wildcard $(ERL_TOP)/make/make_emakefile)

COVER_FILE = ssl.cover

# ----------------------------------------------------
# Release directory specification
# ----------------------------------------------------
RELSYSDIR = $(RELEASE_PATH)/ssl_test

# ----------------------------------------------------
# FLAGS
# The path to the test_server ebin dir is needed when 
# running the target "targets".
# ----------------------------------------------------
ERL_COMPILE_FLAGS += -pa ../../../internal_tools/test_server/ebin \
	             $(INCLUDES) 

# ----------------------------------------------------
# Targets
# ----------------------------------------------------

tests debug opt: $(BUILDTARGET)

targets: $(TARGET_FILES)

.PHONY: emakebuild

emakebuild: $(EMAKEFILE)

$(EMAKEFILE): 
	$(MAKE_EMAKE) $(ERL_COMPILE_FLAGS) -o$(EBIN) '*_SUITE_make' | grep -v Warning > $(EMAKEFILE)
	$(MAKE_EMAKE) $(ERL_COMPILE_FLAGS) -o$(EBIN) $(MODULES) | grep -v Warning >> $(EMAKEFILE)

clean:
	rm -f $(EMAKEFILE)
	rm -f $(TARGET_FILES)
	rm -f core *~

docs:

# ----------------------------------------------------
# Release Target
# ---------------------------------------------------- 
include $(ERL_TOP)/make/otp_release_targets.mk

release_spec: opt

release_tests_spec: opt
	$(INSTALL_DIR) $(RELSYSDIR)
	$(INSTALL_DATA)  $(ERL_FILES) $(HRL_FILES) $(HRL_FILES_NEEDED_IN_TEST) $(COVER_FILE) $(RELSYSDIR)
<<<<<<< HEAD
	$(INSTALL_DATA) ssl.spec ssl.cover $(RELSYSDIR)
	chmod -f -R u+w $(RELSYSDIR)
=======
	$(INSTALL_DATA) ssl.spec $(RELSYSDIR)
	chmod -R u+w $(RELSYSDIR)
>>>>>>> 7ed11a88
	@tar cf - *_SUITE_data | (cd $(RELSYSDIR); tar xf -)

release_docs_spec:

# Dependencies

$(TARGET_FILES):	$(HRL_FILES)<|MERGE_RESOLUTION|>--- conflicted
+++ resolved
@@ -127,13 +127,8 @@
 release_tests_spec: opt
 	$(INSTALL_DIR) $(RELSYSDIR)
 	$(INSTALL_DATA)  $(ERL_FILES) $(HRL_FILES) $(HRL_FILES_NEEDED_IN_TEST) $(COVER_FILE) $(RELSYSDIR)
-<<<<<<< HEAD
 	$(INSTALL_DATA) ssl.spec ssl.cover $(RELSYSDIR)
-	chmod -f -R u+w $(RELSYSDIR)
-=======
-	$(INSTALL_DATA) ssl.spec $(RELSYSDIR)
 	chmod -R u+w $(RELSYSDIR)
->>>>>>> 7ed11a88
 	@tar cf - *_SUITE_data | (cd $(RELSYSDIR); tar xf -)
 
 release_docs_spec:
